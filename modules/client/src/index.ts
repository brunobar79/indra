--- conflicted
+++ resolved
@@ -3,11 +3,8 @@
 import * as types from './types';
 import { Utils } from './Utils'
 import { Validator, } from './validator';
-<<<<<<< HEAD
-=======
 import { Poller } from './lib/poller/Poller';
 import * as getters from './state/getters';
->>>>>>> 87cb7701
 
 // Recommended import patterns:
 // - const Connext = require('connext');
