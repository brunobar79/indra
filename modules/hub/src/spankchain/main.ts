--- conflicted
+++ resolved
@@ -12,21 +12,7 @@
   sessionSecret:
     'c2TVc9SZfPjOLp6pTw60J4Pp4I1UWU23PqO3nWYh2tBamQPLYuKdFsTsBdJZ5kn',
   port: 8080,
-<<<<<<< HEAD
-  authDomainWhitelist: [],
-=======
-  authDomainWhitelist: [
-    'localhost',
-    'vynos-staging.spankdev.com',
-    'vynos-dev.spankdev.com',
-    'vynos.spankchain.com',
-    'vynos-connext.spankdev.com',
-    'hub-staging.spankdev.com',
-    'hub.spankchain.com',
-    'hub-connext.spankdev.com',
-    'next-portal.dev.ujomusic.com'
-  ],
->>>>>>> 573319e4
+  authDomainWhitelist: [], // whitelist check is being skipped. All domains are allowed now
   recipientAddress: process.env.WALLET_ADDRESS!,
   adminAddresses: [
     process.env.WALLET_ADDRESS!,
