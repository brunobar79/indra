import * as eth from 'ethers'
import Web3 from 'web3'

import { IConnextChannelOptions } from './Connext'
import {
  objMapPromise,
  TransactionRequest,
  TransactionResponse
} from './types'

const {
  arrayify, bigNumberify, hashMessage, hexlify, isHexString, toUtf8Bytes, verifyMessage,
} = eth.utils

export class Wallet extends eth.Signer {
  public address: string
  public provider: eth.providers.BaseProvider
  private signer?: eth.Wallet
  private web3?: Web3
<<<<<<< HEAD
  private password: string
  private external?: boolean
=======
>>>>>>> 917ae2a8

  public constructor(opts: IConnextChannelOptions) {
    super()

    ////////////////////////////////////////
    // Connect to an eth provider

    // First choice: use provided ethUrl
    if (opts.ethUrl) {
      this.provider = new eth.providers.JsonRpcProvider(opts.ethUrl)

    // Second choice: use provided web3
    } else if (opts.web3Provider) {
      this.provider = new eth.providers.Web3Provider(opts.web3Provider)

    // Default: use hub's ethprovider (derived from hubUrl)
    } else {
      const ethUrl: string = `${opts.hubUrl.substring(0, opts.hubUrl.length - '/hub'.length)}/eth`
      this.provider = new eth.providers.JsonRpcProvider(ethUrl)
    }

    ////////////////////////////////////////
    // Setup our a signer

    // First choice: Sign w private key
    if (opts.privateKey) {
      this.signer = new eth.Wallet(opts.privateKey || '')
      this.signer = this.signer.connect(this.provider)
      this.address = this.signer.address.toLowerCase()

    // Second choice: Sign w mnemonic
    } else if (opts.mnemonic) {
      this.signer = eth.Wallet.fromMnemonic(opts.mnemonic || '')
      this.signer = this.signer.connect(this.provider)
      this.address = this.signer.address.toLowerCase()
    // Third choice: External wallets
    } else if (opts.externalWallet) {
      this.signer = opts.externalWallet
      this.external = true
      this.web3 = new Web3(opts.web3Provider as any)
      this.address = opts.externalWallet.address.toLowerCase()
      this.web3.eth.defaultAccount = this.address
    // Fourth choice: Sign w web3
    } else if (opts.user && opts.web3Provider) {
      this.web3 = new Web3(opts.web3Provider as any)
      this.address = opts.user.toLowerCase()
      this.web3.eth.defaultAccount = this.address

    // Default: abort, we need to be given a signer
    } else {
      throw new Error(`Wallet needs to be given a signing method`)
    }
  }

  public async getAddress(): Promise<string> {
    return this.address
  }

  public async signMessage(message: string): Promise<string> {
    const bytes: Uint8Array = isHexString(message) ? arrayify(message) : toUtf8Bytes(message)

    if (this.signer) {
      return this.signer.signMessage(bytes)
    }
    if (this.web3) {
      let sig: string

      // Modern versions of web3 will add the standard ethereum message prefix for us
      sig = await this.web3.eth.sign(hexlify(bytes), this.address)
      if (this.address === verifyMessage(bytes, sig).toLowerCase()) {
        return sig
      }

      // Old versions of web3 did not, we'll add it ourself
      sig = await this.web3.eth.sign(hashMessage(bytes), this.address)
      if (this.address === verifyMessage(bytes, sig).toLowerCase()) {
        return sig
      }

      // Weird version of web3 that does something else? idk then
      throw new Error(`Couldn't find a web3 signing method that works...`)
    }
    throw new Error(`Could not sign message`)
  }
  
  public async prepareTransaction(tx: TransactionRequest): Promise<any> {
       // resolve any promise fields
      const resolve: any = async (k: string, v: any): Promise<any> => v
      const resolved: any = await objMapPromise(tx, resolve) as any
      // convert to right object
      return {
        data: resolved.data,
        from: this.address,
        gas: parseInt(resolved.gasLimit, 10),
        gasPrice: resolved.gasPrice,
        to: resolved.to,
        value: resolved.value,
      }
  }

  public async signTransaction(tx: TransactionRequest): Promise<string> {
    if (this.signer) {
      return this.signer.sign(tx)
    }
    if (this.web3) {
      const txObj:any = await this.prepareTransaction(tx);
      return (await this.web3.eth.signTransaction(txObj)).raw // TODO: fix type
    }
    throw new Error(`Could not sign transaction`)
  }
  
  
  public async signTransactionExternally(tx: TransactionRequest): Promise<any> {
    if (this.web3) {
      const txObj:any = await this.prepareTransaction(tx);
      return this.web3.eth.sendTransaction(txObj)
    }
    throw new Error(`Could not sign transaction`)
  }

  public async sendTransaction(txReq: TransactionRequest): Promise<TransactionResponse> {
    if (this.external){
      return this.signTransactionExternally(txReq);
    }

    txReq.gasPrice = await (txReq.gasPrice || this.provider.getGasPrice())
    // Sanity check: Do we have sufficient funds for this tx?
    const balance = bigNumberify(await this.provider.getBalance(this.address))
    const gasLimit = bigNumberify(await txReq.gasLimit || '21000')
    const gasPrice = bigNumberify(await txReq.gasPrice)
    const value = bigNumberify(await (txReq.value || '0'))
    const total = value.add(gasLimit.mul(gasPrice))
    if (balance.lt(total)) {
      throw new Error(
        `Insufficient funds: value=${value} + (gasPrice=${gasPrice
        } * gasLimit=${gasLimit}) = total=${total} > balance=${balance}`,
      )
    }
    if (!txReq.nonce && this.signer) {
      txReq.nonce = this.signer.getTransactionCount('pending')
    }
    const signedTx: string = await this.signTransaction(txReq)
    return this.provider.sendTransaction(signedTx)
  }

}<|MERGE_RESOLUTION|>--- conflicted
+++ resolved
@@ -17,11 +17,7 @@
   public provider: eth.providers.BaseProvider
   private signer?: eth.Wallet
   private web3?: Web3
-<<<<<<< HEAD
-  private password: string
   private external?: boolean
-=======
->>>>>>> 917ae2a8
 
   public constructor(opts: IConnextChannelOptions) {
     super()
