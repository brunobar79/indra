--- conflicted
+++ resolved
@@ -364,30 +364,22 @@
 }
 export type InvalidationReason = keyof typeof InvalidationReason
 
-<<<<<<< HEAD
-export type InvalidationArgs<T=string> = {
-  // If you are invalidating a withdrawal, you have to be able
-  // to unwind any exchanges that happened in conjunction
-  // with that withdrawal. This is a case the contract does not
-  // have to handle, since it ignores states with timeouts. It
-  // is supplied optionally if the user is invalidating an onchain
-  // exchange. 
-
-  // NOTE: it is safe to not provide any onchainExchange information
-  // if you are solely depositing with your exchange (ie hub deposits
-  // into users chan if it cant afford requested exchange)
-
-  // in the case of withdrawals, because it affects the
-  // operating channel balance, the onchain exchange
-  // information should be supplied so ownership
-  // can be properly reverted (validators should ensure this)
-  withdrawal: WithdrawalArgs<T> | null
+// If you are invalidating a withdrawal, you have to be able
+// to unwind any exchanges that happened in conjunction
+// with that withdrawal. This is a case the contract does not
+// have to handle, since it ignores states with timeouts. It
+// is supplied optionally if the user is invalidating an onchain
+// exchange.
+// NOTE: it is safe to not provide any onchainExchange information
+// if you are solely depositing with your exchange (ie hub deposits
+// into users chan if it cant afford requested exchange)
+// in the case of withdrawals, because it affects the
+// operating channel balance, the onchain exchange
+// information should be supplied so ownership
+// can be properly reverted (validators should ensure this)
+export interface InvalidationArgs<T=string> {
+  withdrawal: WithdrawalArgs<T> | undefined
   invalidTxCount: number,
-=======
-export interface InvalidationArgs {
-  previousValidTxCount: number
-  lastInvalidTxCount: number
->>>>>>> 07cddd93
   reason: InvalidationReason
   message?: string
 }
@@ -798,9 +790,9 @@
 // Returns: { purchaseId: string, updates: SyncResponse, }
 
 // sending email
-export type EmailRequest = {
-  to: string, 
-  subject: string, 
+export interface EmailRequest {
+  to: string
+  subject: string
   text: string
 }
 
