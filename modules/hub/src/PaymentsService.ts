import { maybe } from './util'
import { PaymentMetaDao } from "./dao/PaymentMetaDao";
import { PurchasePayment, convertThreadState, UpdateRequest, UpdateRequestBigNumber, PaymentArgs, convertPayment, PaymentArgsBigNumber, convertChannelState, PaymentArgsBN, ChannelStateUpdate, PurchasePaymentSummary, Payment, DepositArgs, convertDeposit } from "./vendor/connext/types";
import { assertUnreachable } from "./util/assertUnreachable";
import ChannelsService from "./ChannelsService";
import ThreadsService from "./ThreadsService";
import ChannelsDao from "./dao/ChannelsDao";
import Config from "./Config";
import { prettySafeJson } from "./util";
import { Big } from "./util/bigNumber";
import { Validator } from "./vendor/connext/validator";
import { SignerService } from "./SignerService";
import PaymentsDao from "./dao/PaymentsDao";
import { default as DBEngine } from './DBEngine'
import { PurchaseRowWithPayments, PurchasePaymentRow } from "./domain/Purchase";
import { default as log } from './util/log'
<<<<<<< HEAD
import { ChannelStateUpdateRow } from './domain/Channel';
import { emptyAddress } from './vendor/connext/Utils';
=======
import GlobalSettingsDao from './dao/GlobalSettingsDao';
>>>>>>> fc398890

type MaybeResult<T> = (
  { error: true; msg: string } |
  { error: false; res: T }
)

const LOG = log('PaymentsService')

export default class PaymentsService {
  private channelsService: ChannelsService
  private threadsService: ThreadsService
  private signerService: SignerService
  private paymentsDao: PaymentsDao
  private paymentMetaDao: PaymentMetaDao
  private channelsDao: ChannelsDao
  private validator: Validator
  private config: Config
  private db: DBEngine
  private gsd: GlobalSettingsDao

  constructor(
    channelsService: ChannelsService,
    threadsService: ThreadsService,
    signerService: SignerService,
    paymentsDao: PaymentsDao,
    paymentMetaDao: PaymentMetaDao,
    channelsDao: ChannelsDao,
    validator: Validator,
    config: Config,
    db: DBEngine
  ) {
    this.channelsService = channelsService
    this.threadsService = threadsService
    this.signerService = signerService
    this.paymentsDao = paymentsDao
    this.paymentMetaDao = paymentMetaDao
    this.channelsDao = channelsDao
    this.validator = validator
    this.config = config
    this.db = db
  }

  public async doPurchase(
    user: string,
    meta: any,
    payments: PurchasePayment[],
  ): Promise<MaybeResult<{ purchaseId: string }>> {
    return this.db.withTransaction(() => this._doPurchase(user, meta, payments))
  }

  private async _doPurchase(
    user: string,
    meta: any,
    payments: PurchasePayment[],
  ): Promise<MaybeResult<{ purchaseId: string }>> {
    const purchaseId = this.generatePurchaseId()
    const custodialPayments: Array<{ user: string, payment: PurchasePayment, paymentId: number }> = []

    for (let payment of payments) {
      let row: { id?: number }
      let afterPayment = null

      if (payment.type == 'PT_CHANNEL') {
        // normal payment
        // TODO: should we check if recipient == hub here?
        if (payment.update.reason !== 'Payment' && payment.update.reason !== 'OpenThread') {
          throw new Error(
            `Payment updates must be either reason = "Payment" or reason = "OpenThread"` +
            `payment: ${prettySafeJson(payment)}`
          )
        }
        row = await this.channelsService.doUpdateFromWithinTransaction(user, {
          args: payment.update.args,
          reason: payment.update.reason,
          sigUser: payment.update.sigUser,
          txCount: payment.update.txCount
        })

        // If the payment's recipient is not the hub, create an instant
        // custodial payment (but only after the row in `payments` has been
        // created, since the `custodial_payments` table references that row)
        if (payment.recipient !== this.config.hotWalletAddress) {
          afterPayment = paymentId => custodialPayments.push({ user, payment, paymentId })
        }

      } else if (payment.type == 'PT_THREAD') {
        row = await this.threadsService.update(
          user,
          payment.recipient,
          convertThreadState('bignumber', payment.update.state),
        )
      } else if (payment.type == 'PT_LINK') {
        if (payment.recipient != emptyAddress) {
          throw new Error(`Linked payments must have no recipient`)
        }

        if (!payment.secret) {
          throw new Error(`No secret detected on linked payment.`)
        }

        // update users channel
        row = await this.channelsService.doUpdateFromWithinTransaction(user, {
          args: payment.update.args,
          reason: 'Payment',
          sigUser: payment.update.sigUser,
          txCount: payment.update.txCount
        })

      } else {
        assertUnreachable(payment, 'invalid payment type: ' + (payment as any).type)
      }

      // Note: this handling of meta isn't ideal. In the future, we should have
      // a Purchase table to store the purchase metadata instead of merging it
      // into payment metadata.
      const paymentId = await this.paymentMetaDao.save(purchaseId, row.id, {
        recipient: payment.recipient,
        amount: payment.amount,
        secret: payment.secret,
        type: payment.type,
        meta: {
          ...meta,
          ...payment.meta,
        },
      })
      if (afterPayment)
        await afterPayment(paymentId)
    }

    for (let p of custodialPayments) {
      try {
        await this.doInstantCustodialPayment(p.payment, p.paymentId)
      } finally {
        // Check to see if collateral is needed, even if the tip failed
        const [res, err] = await maybe(this.channelsService.doCollateralizeIfNecessary(p.payment.recipient))
        if (err) {
          LOG.error(`Error recollateralizing ${p.payment.recipient}: ${'' + err}\n${err.stack}`)
        }
      }
    }

    return {
      error: false,
      res: { purchaseId }
    }
  }

  // TODO: Need to check with Rahul about whether or not the public
  // wrapper is needed and how to handle a meta object here (same as 
  // above?)
  public async doRedeem(
    user: string,
    secret: string,
  ): Promise<MaybeResult<{ purchaseId: string }>> {
    return this.db.withTransaction(() => this._doRedeem(user, secret))
  }

  private async _doRedeem(user: string, secret: string): Promise<MaybeResult<{ purchaseId: string }>> {
    const channel = await this.channelsDao.getChannelOrInitialState(user)
    // channel checks
    if (channel.status !== 'CS_OPEN') {
      throw new Error('Channel is not open: ' + user)
    }

    const payment = await this.paymentMetaDao.getLinkedPayment(secret)
    // is user has channel, do payment, otherwise collateralize
    const prev = convertChannelState('bn', channel.state)
    const amt = convertPayment('bn', payment.amount)
    if (!this.validator.cantAffordFromBalance(prev, amt, "hub")) {
      // hub can afford payment from existing channel balance
      // proceed with normal channel payment
      const row = await this.channelsService.doUpdateFromWithinTransaction(
        user, {
          args: { ...payment.amount, recipient: "user" },
          reason: 'Payment',
          txCount: prev.txCountGlobal + 1,
        }
      )
    } else {
      // propose a hub authorized update paying user in channel
      // directly, in addition to making a collateral deposit
      // if needed
      const collateralStr = await this.channelsService.getCollateralDepositArgs(user)
      const finalDeposit = { 
        ...collateralStr, 
        depositWeiUser: payment.amount.amountWei,
        depositTokenUser: payment.amount.amountToken,
      }
      
      // sign the final deposit state, and save to redis
      await this.channelsService.redisSaveUnsignedState('hub-authorized', user, {
        args: finalDeposit,
        reason: 'ProposePendingDeposit'
      })
    }

    // mark the payment as redeemed by updating the recipient field
    const redeemedPaymentRow = await this.paymentMetaDao.redeemLinkedPayment(user, secret)

    // Check to see if collateral is needed
    // TODO: clean up collateralization on redemptions? or only with
    // additional usage
    const [res, err] = await maybe(this.channelsService.doCollateralizeIfNecessary(payment.recipient))
    if (err) {
      LOG.error(`Error recollateralizing ${payment.recipient}: ${'' + err}\n${err.stack}`)
    }

    return {
      error: false,
      res: { purchaseId: redeemedPaymentRow.purchaseId }
    }
  }

  public async doPurchaseById(id: string): Promise<PurchaseRowWithPayments> {
    const payments = await this.paymentMetaDao.byPurchase(id)
    if (!payments.length)
      return

    const totalAmount: Payment = {
      amountWei: '0',
      amountToken: '0',
    }
    for (let payment of payments) {
      totalAmount.amountWei = Big(totalAmount.amountWei).plus(payment.amount.amountWei).toFixed()
      totalAmount.amountToken = Big(totalAmount.amountToken).plus(payment.amount.amountToken).toFixed()
    }

    // TODO: this is a bit of a hack because we aren't totally tracking
    // purchases right now. In the future the `payments[0]` bits will be
    // replaced with an actual payments row.
    return {
      purchaseId: id,
      createdOn: payments[0].createdOn,
      sender: payments[0].sender,
      meta: { todo: 'this will be filled in later' },
      amount: totalAmount,
      payments,
    }
  }

  public async doInstantCustodialPayment(payment: PurchasePayment, paymentId: number): Promise<void> {
    const paymentUpdate = payment.update as UpdateRequest

    const recipientChannel = await this.channelsDao.getChannelByUser(payment.recipient)
    if (!recipientChannel) {
      throw new Error(`Hub to recipient channel does not exist, cannot forward payment, payment: ${prettySafeJson(payment)}`)
    }

    const paymentArgs = paymentUpdate.args as PaymentArgs
    if (paymentArgs.recipient !== 'hub') {
      throw new Error(`Payment must be signed to hub in order to forward, payment: ${prettySafeJson(payment)}`)
    }

    // Create the payment that will be sent to the recipient. It's identical to
    // the payment being made to the hub, except:
    // 1) it will be sent to to the recipient's channel, and
    // 2) the recipient is the user, not the hub
    const argsHubToRecipient = {...paymentArgs, recipient: 'user'} as PaymentArgs

    const unsignedStateHubToRecipient = this.validator.generateChannelPayment(
      convertChannelState('str', recipientChannel.state),
      argsHubToRecipient
    )
    const signedStateHubToRecipient = await this.signerService.signChannelState(unsignedStateHubToRecipient)
    const disbursement = await this.channelsDao.applyUpdateByUser(
      payment.recipient,
      'Payment',
      this.config.hotWalletAddress,
      signedStateHubToRecipient,
      argsHubToRecipient
    )

    // Link the payment (ie, the Payment row which references the
    // paying-user -> hub state update) to the disbursement.
    return await this.paymentsDao.createCustodialPayment(paymentId, disbursement.id)
  }

  private generatePurchaseId(
    prefix = '',
    len = 10,
    alphabet = null,
  ): string {
    let text = ''
    let possible =
      alphabet || 'ABCDEFGHIJKLMNOPQRSTUVWXYZabcdefghijklmnopqrstuvwxyz0123456789'

    for (let i = 0; i < len; i++)
      text += possible.charAt(Math.floor(Math.random() * possible.length))

    return prefix + text
  }
}<|MERGE_RESOLUTION|>--- conflicted
+++ resolved
@@ -14,12 +14,9 @@
 import { default as DBEngine } from './DBEngine'
 import { PurchaseRowWithPayments, PurchasePaymentRow } from "./domain/Purchase";
 import { default as log } from './util/log'
-<<<<<<< HEAD
 import { ChannelStateUpdateRow } from './domain/Channel';
 import { emptyAddress } from './vendor/connext/Utils';
-=======
 import GlobalSettingsDao from './dao/GlobalSettingsDao';
->>>>>>> fc398890
 
 type MaybeResult<T> = (
   { error: true; msg: string } |
