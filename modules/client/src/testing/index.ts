import * as chai from 'chai'
import asPromised from 'chai-as-promised'
import subset from 'chai-subset'
import { BigNumber as BN } from 'ethers/utils'

import { capitalize } from '../lib/utils'
import { StateGenerator } from '../StateGenerator'
import {
  Address,
  addSigToChannelState,
  ChannelState,
  ChannelStateUpdate,
  ChannelUpdateReason,
  CreateCustodialWithdrawalOptions,
  CustodialBalanceRow,
  CustodialWithdrawalRow,
  DepositArgs,
  ExchangeArgs,
  PaymentArgs,
  PendingArgs,
  ThreadState,
  WithdrawalArgs,
} from '../types'

// chai
chai.use(subset)
chai.use(asPromised)
export const assert = chai.assert

export const mkAddress = (prefix: string = '0x'): Address => prefix.padEnd(42, '0')
export const mkHash = (prefix: string = '0x'): string => prefix.padEnd(66, '0')

/* Channel and Thread Succinct Types */
export interface SuccinctChannelState<T = string | number | BN> {
  contractAddress: Address
  user: Address
  recipient: Address
  balanceWei: [T, T]
  balanceToken: [T, T]
  pendingDepositWei: [T, T]
  pendingDepositToken: [T, T]
  pendingWithdrawalWei: [T, T]
  pendingWithdrawalToken: [T, T]
  txCount: [number, number]
  sigs: [string, string]
  threadRoot: string
  threadCount: number
  timeout: number
}

export interface SuccinctThreadState<T = string | number | BN> {
  contractAddress: Address
  sender: Address
  receiver: Address
  threadId: number,
  balanceWei: [T, T]
  balanceToken: [T, T]
  txCount: number
  sigA: string
}

export type SignedOrSuccinctChannel = SuccinctChannelState | ChannelState

export type SignedOrSuccinctThread = SuccinctThreadState | ThreadState

export type PartialSignedOrSuccinctChannel = Partial<
  SuccinctChannelState & ChannelState<string | number | BN>
>

export type PartialSignedOrSuccinctThread = Partial<
  SuccinctThreadState & ThreadState<string | number | BN>
>

/* Arg Succinct Types */
export interface SuccinctDepositArgs<T = string | number | BN> {
  depositWei: [T, T],
  depositToken: [T, T],
  timeout: number,
}

export type VerboseOrSuccinctDepositArgs = SuccinctDepositArgs | DepositArgs

export type PartialVerboseOrSuccinctDepositArgs = Partial<
  SuccinctDepositArgs & DepositArgs<string | number | BN>
>

/* Arg Succinct Types */
export interface SuccinctPendingArgs<T = string | number | BN> {
  depositWei: [T, T],
  depositToken: [T, T],
  withdrawalWei: [T, T],
  withdrawalToken: [T, T],
  recipient: Address,
  timeout: number,
}

export type VerboseOrSuccinctPendingArgs = SuccinctPendingArgs | PendingArgs

export type PartialVerboseOrSuccinctPendingArgs = Partial<
  SuccinctPendingArgs & PendingArgs<string | number | BN>
>

export type SuccinctWithdrawalArgs<T = string | number | BN> = SuccinctDepositArgs<T> & {
  exchangeRate: string,
  tokensToSell: T,
  weiToSell: T,
  withdrawalWei: [T, T],
  withdrawalTokenHub: T,
  recipient: Address,
  additionalWeiHubToUser: T,
  additionalTokenHubToUser: T,
}

export type VerboseOrSuccinctWithdrawalArgs = SuccinctWithdrawalArgs | WithdrawalArgs

export type PartialVerboseOrSuccinctWithdrawalArgs = Partial<
  SuccinctWithdrawalArgs & WithdrawalArgs<string | number | BN>
>

export interface SuccinctPaymentArgs<T = string | number | BN> {
  recipient: 'user' | 'hub' // | 'receiver',
  amount: [T, T], // [token, wei]
}

export type VerboseOrSuccinctPaymentArgs = SuccinctPaymentArgs | PaymentArgs

export type PartialVerboseOrSuccinctPaymentArgs = Partial<
  SuccinctPaymentArgs & PaymentArgs<string | number | BN>
>

export interface SuccinctExchangeArgs<T = string | number | BN> {
  exchangeRate: string, // ERC20 / ETH
  seller: 'user' | 'hub', // who is initiating trade
  toSell: [T, T],
}

export type VerboseOrSuccinctExchangeArgs = SuccinctExchangeArgs | ExchangeArgs

export type PartialVerboseOrSuccinctExchangeArgs = Partial<
  SuccinctExchangeArgs & ExchangeArgs<string | number | BN>
>

export type PartialArgsType = PartialVerboseOrSuccinctDepositArgs |
  PartialVerboseOrSuccinctWithdrawalArgs |
  PartialVerboseOrSuccinctPaymentArgs |
  PartialVerboseOrSuccinctExchangeArgs |
  PartialVerboseOrSuccinctPendingArgs

/* Custodial types */
export interface SuccinctCustodialBalanceRow<T = string | number | BN> {
  totalReceived: [T, T], // [wei, token]
  totalWithdrawn: [T, T], // [wei, token]
  balance: [T, T], // [wei, token]
  user: string,
  sentWei: T
}

export type VerboseOrSuccinctCustodialBalanceRow = SuccinctCustodialBalanceRow | CustodialBalanceRow

export type PartialVerboseOrSuccinctCustodialBalanceRow = Partial<
SuccinctCustodialBalanceRow & CustodialBalanceRow<string | number | BN>
>

export type SuccinctCreateCustodialWithdrawalOptions<T = string | number | BN> =
  CreateCustodialWithdrawalOptions<T>

export type VerboseOrSuccinctCreateCustodialWithdrawalOptions =
  SuccinctCreateCustodialWithdrawalOptions | CreateCustodialWithdrawalOptions

export type PartialVerboseOrSuccinctCreateCustodialWithdrawalOptions = Partial<
SuccinctCreateCustodialWithdrawalOptions & CreateCustodialWithdrawalOptions<string | number | BN>
>

export type SuccinctCustodialWithdrawalRow<T = string | number | BN> = CustodialWithdrawalRow<T>

export type VerboseOrSuccinctCustodialWithdrawalRow =
  SuccinctCustodialWithdrawalRow | CustodialWithdrawalRow

export type PartialVerboseOrSuccinctCustodialWithdrawalRow =
  Partial<SuccinctCustodialWithdrawalRow & CustodialWithdrawalRow<string | number | BN>>

////////////////////////////////////////
// Expand Succinct Channels and Threads

const expandSuccinct = (
  strs: string[],
  s: any,
  expandTxCount: boolean = false,
  isSuffix: boolean = true,
): any => {
  const res = {} as any
  Object.entries(s).forEach(([name, value]: any): any => {
    if (Array.isArray(value)) {
<<<<<<< HEAD
      const isTxCount = expandTxCount && name == 'txCount'
      const suffs = isTxCount ? ['Global', 'Chain'] : strs
      const cast = (x: any) => isTxCount ? x : x.toString()
      
      res[isSuffix ? (name + suffs[0]) : (suffs[0] + capitalize(name))] = cast(value[0])
      res[isSuffix ? (name + suffs[1]) : (suffs[1] + capitalize(name))] = cast(value[1])
=======
      const cast = (expandTxCount && name === 'txCount')
        ? (x: any): any => x
        : (x: any): string => x.toString()
      const newStrs = (expandTxCount && name === 'txCount')
        ? ['Global', 'Chain']
        : strs
      res[isSuffix ? (name + newStrs[0]) : (newStrs[0] + capitalize(name))] = cast(value[0])
      res[isSuffix ? (name + newStrs[1]) : (newStrs[1] + capitalize(name))] = cast(value[1])
>>>>>>> 07cddd93
    } else {
      const condition = isSuffix
        ? name.endsWith(strs[0]) || name.endsWith(strs[1])
        : name.startsWith(strs[0]) || name.startsWith(strs[1])
      res[name] = condition
        ? !value && value !== 0 ? value : value.toString()
        : value
    }
  })
  return res
}

export interface ExpandSuccinctChannelOverloaded {
  (s: SignedOrSuccinctChannel): ChannelState<string>
  (s: PartialSignedOrSuccinctChannel): Partial<ChannelState<string>>
}
export const expandSuccinctChannel: ExpandSuccinctChannelOverloaded = (
  s: SignedOrSuccinctChannel | Partial<SignedOrSuccinctChannel>,
): any =>
  expandSuccinct(['Hub', 'User'], s, true)

export interface ExpandSuccinctThreadOverloaded {
  (s: SignedOrSuccinctThread): ThreadState<string>
  (s: PartialSignedOrSuccinctThread): Partial<ThreadState<string>>
}
export const expandSuccinctThread: ExpandSuccinctThreadOverloaded = (
  s: SignedOrSuccinctThread | Partial<SignedOrSuccinctThread>,
): any =>
  expandSuccinct(['Sender', 'Receiver'], s)

export interface ExpandSuccinctDepositArgsOverloaded {
  (s: VerboseOrSuccinctDepositArgs): DepositArgs<string>
  (s: PartialVerboseOrSuccinctDepositArgs): Partial<DepositArgs<string>>
}
export const expandSuccinctDepositArgs: ExpandSuccinctDepositArgsOverloaded = (
  s: SuccinctDepositArgs | Partial<VerboseOrSuccinctDepositArgs>,
): any =>
  expandSuccinct(['Hub', 'User'], s)

export interface ExpandSuccinctWithdrawalArgsOverloaded {
  (s: VerboseOrSuccinctWithdrawalArgs): WithdrawalArgs<string>
  (s: PartialVerboseOrSuccinctWithdrawalArgs): Partial<WithdrawalArgs<string>>
}
export const expandSuccinctWithdrawalArgs: ExpandSuccinctWithdrawalArgsOverloaded = (
  s: SuccinctWithdrawalArgs | Partial<VerboseOrSuccinctWithdrawalArgs>,
): any =>
  expandSuccinct(['Hub', 'User'], s)

export interface ExpandSuccinctPaymentArgsOverloaded {
  (s: VerboseOrSuccinctPaymentArgs): PaymentArgs<string>
  (s: PartialVerboseOrSuccinctPaymentArgs): Partial<PaymentArgs<string>>
}
export const expandSuccinctPaymentArgs: ExpandSuccinctPaymentArgsOverloaded = (
  s: SuccinctPaymentArgs | Partial<VerboseOrSuccinctPaymentArgs>,
): any =>
  expandSuccinct(['Token', 'Wei'], s)

export interface ExpandSuccinctExchangeArgsOverloaded {
  (s: VerboseOrSuccinctExchangeArgs): ExchangeArgs<string>
  (s: PartialVerboseOrSuccinctExchangeArgs): Partial<ExchangeArgs<string>>
}
export const expandSuccinctExchangeArgs: ExpandSuccinctExchangeArgsOverloaded = (
  s: SuccinctExchangeArgs | Partial<VerboseOrSuccinctExchangeArgs>,
): any =>
  expandSuccinct(['tokens', 'wei'], s, false, false)

export interface ExpandSuccinctPendingArgsOverloaded {
  (s: VerboseOrSuccinctPendingArgs): PendingArgs<string>
  (s: PartialVerboseOrSuccinctPendingArgs): Partial<PendingArgs<string>>
}
export const expandSuccinctPendingArgs: ExpandSuccinctPendingArgsOverloaded = (
  s: SuccinctPendingArgs | Partial<VerboseOrSuccinctPendingArgs>,
): any =>
  expandSuccinct(['Hub', 'User'], s)

export interface ExpandSuccinctCustodialBalanceRowOverloaded {
  (s: VerboseOrSuccinctCustodialBalanceRow): CustodialBalanceRow<string>
  (s: PartialVerboseOrSuccinctCustodialBalanceRow): Partial<CustodialBalanceRow<string>>
}
export const expandSuccinctCustodialBalanceRow = (
  s: SuccinctCustodialBalanceRow | Partial<VerboseOrSuccinctCustodialBalanceRow>,
): any =>
  expandSuccinct(['Wei', 'Token'], s)

////////////////////////////////////////
// Make Succinct Channels and Threads

const makeSuccinct = (
  strs: string[],
  s: any,
  replacement: string = '',
): any => {
  const res = {} as any
  Object.entries(s).forEach(([name, value]: any): any => {
    let didMatchStr = false
    strs.forEach((str: any, idx: number): any => {
      const condition = replacement === ''
        ? name.endsWith(str)
        : name.startsWith(str)
      if (condition) {
        const key = replacement === '' ? name.replace(str, replacement) : replacement
        if (!res[name] && !res[key]) res[key] = ['0', '0']
        res[key][idx % 2] = idx < 2 ? value && value.toString() : value
        didMatchStr = true
      }
    })
    if (!didMatchStr) res[name] = value
  })
  return res
}

export interface MakeSuccinctChannelOverloaded {
  (s: SignedOrSuccinctChannel): SuccinctChannelState<string>
  (s: PartialSignedOrSuccinctChannel): Partial<SuccinctChannelState<string>>
}
export const makeSuccinctChannel: MakeSuccinctChannelOverloaded = (
  s: SignedOrSuccinctChannel | Partial<SignedOrSuccinctChannel>,
): any =>
  makeSuccinct(['Hub', 'User', 'Global', 'Chain'], s)

export interface MakeSuccinctThreadOverloaded {
  (s: SignedOrSuccinctThread): SuccinctThreadState<string>
  (s: PartialSignedOrSuccinctThread): Partial<SuccinctThreadState<string>>
}
export const makeSuccinctThread: MakeSuccinctThreadOverloaded = (
  s: SignedOrSuccinctThread | Partial<SignedOrSuccinctThread>,
): any =>
  makeSuccinct(['Sender', 'Receiver'], s)

export interface MakeSuccinctPendingOverloaded {
  (s: VerboseOrSuccinctPendingArgs): SuccinctPendingArgs<string>
  (s: PartialVerboseOrSuccinctPendingArgs): Partial<SuccinctPendingArgs<string>>
}
export const makeSuccinctPending: MakeSuccinctPendingOverloaded = (
  s: VerboseOrSuccinctPendingArgs | Partial<VerboseOrSuccinctPendingArgs>,
): any =>
  makeSuccinct(['Hub', 'User'], s)

export interface MakeSuccinctDepositOverloaded {
  (s: VerboseOrSuccinctDepositArgs): SuccinctDepositArgs<string>
  (s: PartialVerboseOrSuccinctDepositArgs): Partial<SuccinctDepositArgs<string>>
}
export const makeSuccinctDeposit: MakeSuccinctDepositOverloaded = (
  s: VerboseOrSuccinctDepositArgs | Partial<VerboseOrSuccinctDepositArgs>,
): any =>
  makeSuccinct(['Hub', 'User'], s)

export interface MakeSuccinctWithdrawalOverloaded {
  (s: VerboseOrSuccinctWithdrawalArgs): SuccinctWithdrawalArgs<string>
  (s: PartialVerboseOrSuccinctWithdrawalArgs): Partial<SuccinctWithdrawalArgs<string>>
}
export const makeSuccinctWithdrawal: MakeSuccinctWithdrawalOverloaded = (
  s: VerboseOrSuccinctWithdrawalArgs | Partial<VerboseOrSuccinctWithdrawalArgs>,
): any =>
  makeSuccinct(['Hub', 'User'], s)

export interface MakeSuccinctPaymentOverloaded {
  (s: VerboseOrSuccinctPaymentArgs): SuccinctPaymentArgs<string>
  (s: PartialVerboseOrSuccinctPaymentArgs): Partial<SuccinctPaymentArgs<string>>
}
export const makeSuccinctPayment: MakeSuccinctPaymentOverloaded = (
  s: VerboseOrSuccinctPaymentArgs | Partial<VerboseOrSuccinctPaymentArgs>,
): any =>
  makeSuccinct(['Token', 'Wei'], s)

export interface MakeSuccinctExchangeOverloaded {
  (s: VerboseOrSuccinctExchangeArgs): SuccinctExchangeArgs<string>
  (s: PartialVerboseOrSuccinctExchangeArgs): Partial<SuccinctExchangeArgs<string>>
}
export const makeSuccinctExchange: MakeSuccinctExchangeOverloaded = (
  s: VerboseOrSuccinctExchangeArgs | Partial<VerboseOrSuccinctExchangeArgs>,
): any =>
  makeSuccinct(['tokens', 'wei'], s, 'toSell')

export interface MakeSuccinctCustodialBalanceRowOverloaded {
  (s: VerboseOrSuccinctCustodialBalanceRow): SuccinctCustodialBalanceRow<string>
  (s: PartialVerboseOrSuccinctCustodialBalanceRow): Partial<SuccinctCustodialBalanceRow<string>>
}
export const makeSuccinctCustodialBalanceRow: MakeSuccinctCustodialBalanceRowOverloaded = (
  s: VerboseOrSuccinctCustodialBalanceRow | Partial<VerboseOrSuccinctCustodialBalanceRow>,
): any =>
  makeSuccinct(['Wei', 'Token'], s)


////////////////////////////////////////
// Update Obj Helpers

export interface UpdateObjOverloaded {
  (
    type: 'channel',
    s: SignedOrSuccinctChannel,
    ...rest: PartialSignedOrSuccinctChannel[]
  ): ChannelState<string>

  (
    type: 'thread',
    s: SignedOrSuccinctThread,
    ...rest: PartialSignedOrSuccinctThread[]
  ): ThreadState<string>

  (
    type: 'ProposePendingDeposit',
    s: VerboseOrSuccinctDepositArgs,
    ...rest: PartialVerboseOrSuccinctDepositArgs[]
  ): DepositArgs<string>

  (
    type: 'ProposePendingWithdrawal',
    s: VerboseOrSuccinctWithdrawalArgs,
    ...rest: PartialVerboseOrSuccinctWithdrawalArgs[]
  ): WithdrawalArgs<string>

  (
    type: 'Payment',
    s: VerboseOrSuccinctPaymentArgs,
    ...rest: PartialVerboseOrSuccinctPaymentArgs[]
  ): PaymentArgs<string>

  (
    type: 'Exchange',
    s: VerboseOrSuccinctExchangeArgs,
    ...rest: PartialVerboseOrSuccinctExchangeArgs[]
  ): ExchangeArgs<string>

  (
    type: 'Pending',
    s: VerboseOrSuccinctPendingArgs,
    ...rest: PartialVerboseOrSuccinctPendingArgs[]
  ): PendingArgs<string>

  (
    type: 'custodialBalance',
    s: VerboseOrSuccinctCustodialBalanceRow,
    ...rest: PartialVerboseOrSuccinctCustodialBalanceRow[]
  ): CustodialBalanceRow<string>
}

export const updateObj: UpdateObjOverloaded = (
  type: objUpdateType,
  args: any,
  ...rest: any[]
): any => {
  const transform = updateFns[type]
  let res = transform(args)
  for (const s of rest) {
    res = !s ? res : {
      ...res,
      ...transform(s),
    }
  }
  return res
}

////////////////////////////////////////

const objUpdateTypes = {
  channel: 'channel',
  custodialBalance: 'custodialBalance',
  Pending: 'Pending',
  thread: 'thread',
}
type objUpdateType = keyof typeof objUpdateTypes | ChannelUpdateReason

const updateFns: any = {
  'channel': expandSuccinctChannel,
  'custodialBalance': expandSuccinctCustodialBalanceRow,
  'Exchange': expandSuccinctExchangeArgs,
  'Payment': expandSuccinctPaymentArgs,
  'Pending': expandSuccinctPendingArgs,
  'ProposePendingDeposit': expandSuccinctDepositArgs,
  'ProposePendingWithdrawal': expandSuccinctWithdrawalArgs,
  'thread': expandSuccinctThread,
}

const initialChannelStates = {
  full: (): any => ({
    balanceTokenHub: '3',
    balanceTokenUser: '4',
    balanceWeiHub: '1',
    balanceWeiUser: '2',
    contractAddress: mkAddress('0xCCC'),
    pendingDepositTokenHub: '6',
    pendingDepositTokenUser: '7',
    pendingDepositWeiHub: '4',
    pendingDepositWeiUser: '5',
    pendingWithdrawalTokenHub: '10',
    pendingWithdrawalTokenUser: '11',
    pendingWithdrawalWeiHub: '8',
    pendingWithdrawalWeiUser: '9',
    recipient: mkAddress('0x222'),
    sigHub: mkHash('0x15'),
    sigUser: mkHash('0xA5'),
    threadCount: 14,
    threadRoot: mkHash('0x141414'),
    timeout: 15,
    txCountChain: 12,
    txCountGlobal: 13,
    user: mkAddress('0xAAA'),
  }),

  unsigned: (): any => ({
    balanceTokenHub: '0',
    balanceTokenUser: '0',
    balanceWeiHub: '0',
    balanceWeiUser: '0',
    contractAddress: mkAddress('0xCCC'),
    pendingDepositTokenHub: '0',
    pendingDepositTokenUser: '0',
    pendingDepositWeiHub: '0',
    pendingDepositWeiUser: '0',
    pendingWithdrawalTokenHub: '0',
    pendingWithdrawalTokenUser: '0',
    pendingWithdrawalWeiHub: '0',
    pendingWithdrawalWeiUser: '0',
    recipient: mkAddress('0x222'),
    threadCount: 0,
    threadRoot: mkHash('0x0'),
    timeout: 0,
    txCountChain: 1,
    txCountGlobal: 1,
    user: mkAddress('0xAAA'),
  }),

  empty: (): any => ({
    balanceTokenHub: '0',
    balanceTokenUser: '0',
    balanceWeiHub: '0',
    balanceWeiUser: '0',
    contractAddress: mkAddress('0xCCC'),
    pendingDepositTokenHub: '0',
    pendingDepositTokenUser: '0',
    pendingDepositWeiHub: '0',
    pendingDepositWeiUser: '0',
    pendingWithdrawalTokenHub: '0',
    pendingWithdrawalTokenUser: '0',
    pendingWithdrawalWeiHub: '0',
    pendingWithdrawalWeiUser: '0',
    recipient: mkAddress('0x222'),
    sigHub: '',
    sigUser: '',
    threadCount: 0,
    threadRoot: mkHash('0x0'),
    timeout: 0,
    txCountChain: 1,
    txCountGlobal: 1,
    user: mkAddress('0xAAA'),
  }),
}

const initialThreadStates = {
  full: (): any => ({
    balanceTokenReceiver: '4',
    balanceTokenSender: '3',
    balanceWeiReceiver: '2',
    balanceWeiSender: '1',
    contractAddress: mkAddress('0xCCC'),
    receiver: mkAddress('0x333'),
    sender: mkAddress('0x222'),
    sigA: mkHash('siga'),
    threadId: 69,
    txCount: 22,
  }),

  unsigned: (): any => ({
    balanceTokenReceiver: '4',
    balanceTokenSender: '3',
    balanceWeiReceiver: '2',
    balanceWeiSender: '1',
    contractAddress: mkAddress('0xCCC'),
    receiver: mkAddress('0x333'),
    sender: mkAddress('0x222'),
    threadId: 69,
    txCount: 22,
  }),

  empty: (): any => ({
    balanceTokenReceiver: '0',
    balanceTokenSender: '0',
    balanceWeiReceiver: '0',
    balanceWeiSender: '0',
    contractAddress: mkAddress('0xCCC'),
    receiver: mkAddress('0x333'),
    sender: mkAddress('0x222'),
    sigA: '',
    threadId: 69,
    txCount: 0,
  }),
}

interface WDInitial { [key: string]: () => WithdrawalArgs }

const initialWithdrawalArgs: WDInitial = {
  full: (): any => ({
    additionalTokenHubToUser: '11',
    additionalWeiHubToUser: '10',
    exchangeRate: '5', // wei to token
    recipient: mkAddress('0x222'),
    seller: 'user',
    targetTokenHub: '6',
    targetTokenUser: '4',
    targetWeiHub: '5',
    targetWeiUser: '3',
    timeout: 600,
    tokensToSell: '1',
    weiToSell: '2',
  }),

  empty: (): any => ({
    additionalTokenHubToUser: '0',
    additionalWeiHubToUser: '0',
    exchangeRate: '5', // wei to token
    recipient: mkAddress('0x222'),
<<<<<<< HEAD
    additionalWeiHubToUser: '0',
    additionalTokenHubToUser: '0',
    targetTokenHub: '0',
    targetTokenUser: '0',
    targetWeiHub: '0',
    targetWeiUser: '0',
=======
    seller: 'user',
>>>>>>> 07cddd93
    timeout: 6969,
    tokensToSell: '0',
    weiToSell: '0',
  }),
}

interface DepositInitial { [key: string]: () => DepositArgs }

const initialDepositArgs: DepositInitial = {
  full: (): any => ({
    depositTokenHub: '9',
    depositTokenUser: '6',
    depositWeiHub: '8',
    depositWeiUser: '7',
    timeout: 696969,
  }),

  empty: (): any => ({
    depositTokenHub: '0',
    depositTokenUser: '0',
    depositWeiHub: '0',
    depositWeiUser: '0',
    timeout: 696969,
  }),
}

interface PaymentInitial { [key: string]: () => PaymentArgs }

const initialPaymentArgs: PaymentInitial = {
  full: (): any => ({
    amountToken: '1',
    amountWei: '2',
    recipient: 'hub',
  }),

  empty: (): any => ({
    amountToken: '0',
    amountWei: '0',
    recipient: 'hub',
  }),
}

interface ExchangeInitial { [key: string]: () => ExchangeArgs }

const initialExchangeArgs: ExchangeInitial = {
  full: (): any => ({
    exchangeRate: '5',
    seller: 'user',
    tokensToSell: '5',
    weiToSell: '0',
  }),

  empty: (): any => ({
    exchangeRate: '5',
    seller: 'user',
    tokensToSell: '0',
    weiToSell: '0',
  }),
}

interface PendingInitial { [key: string]: () => PendingArgs }

const initialPendingArgs: PendingInitial = {
  full: (): any => ({
    depositTokenHub: '9',
    depositTokenUser: '6',
    depositWeiHub: '8',
    depositWeiUser: '7',
    recipient: mkAddress('0xRRR'),
    timeout: 696969,
    withdrawalTokenHub: '5',
    withdrawalTokenUser: '4',
    withdrawalWeiHub: '3',
    withdrawalWeiUser: '2',
  }),

  empty: (): any => ({
    depositTokenHub: '0',
    depositTokenUser: '0',
    depositWeiHub: '0',
    depositWeiUser: '0',
    recipient: mkAddress('0xRRR'),
    timeout: 0,
    withdrawalTokenHub: '0',
    withdrawalTokenUser: '0',
    withdrawalWeiHub: '0',
    withdrawalWeiUser: '0',
  }),
}

interface CustodialBalanceInitial { [key: string]: () => CustodialBalanceRow }

const initialCustodialBalance: CustodialBalanceInitial = {
  full: (): any => ({
    balanceToken: '5',
    balanceWei: '6',
    sentWei: '7',
    totalReceivedToken: '1',
    totalReceivedWei: '2',
    totalWithdrawnToken: '3',
    totalWithdrawnWei: '4',
    user: mkAddress('0xAAA'),
  }),

  empty: (): any => ({
    balanceToken: '0',
    balanceWei: '0',
    sentWei: '0',
    totalReceivedToken: '0',
    totalReceivedWei: '0',
    totalWithdrawnToken: '0',
    totalWithdrawnWei: '0',
    user: mkAddress('0xAAA'),
  }),
}

export const getChannelState = (
  type: keyof typeof initialChannelStates,
  ...overrides: PartialSignedOrSuccinctChannel[]
): ChannelState<string> =>
  updateObj('channel', initialChannelStates[type](), ...overrides)

export const getThreadState = (
  type: keyof typeof initialThreadStates,
  ...overrides: PartialSignedOrSuccinctThread[]
): ThreadState<string> =>
  updateObj('thread', initialThreadStates[type](), ...overrides)

const getInitialArgs: any = {
  'ConfirmPending': (): any => {/* noop */},
  'Exchange': initialExchangeArgs,
  'Payment': initialPaymentArgs,
  'Pending': initialPendingArgs,
  'ProposePendingDeposit': initialDepositArgs,
  'ProposePendingWithdrawal': initialWithdrawalArgs,
}

export const getChannelStateUpdate = (
  reason: ChannelUpdateReason,
  ...overrides: Array<{
    channel: PartialSignedOrSuccinctChannel,
    args: PartialArgsType,
  }>
): ChannelStateUpdate => {
  const argOverrides = overrides.map((o: any): any => o.args)
  const stateOverrides = overrides.map((o: any): any => o.channel)
  return {
    args: updateObj(reason as any, getInitialArgs[reason].empty(), ...argOverrides),
    reason,
    state: updateObj('channel', initialChannelStates.empty(), ...stateOverrides),
  }
}

export const getPendingArgs = (
  type: keyof typeof initialPendingArgs,
  ...overrides: PartialVerboseOrSuccinctPendingArgs[]
): PendingArgs<string> =>
  updateObj('Pending', initialPendingArgs[type](), ...overrides)

export const getDepositArgs = (
  type: keyof typeof initialDepositArgs,
  ...overrides: PartialVerboseOrSuccinctDepositArgs[]
): DepositArgs<string> =>
  updateObj('ProposePendingDeposit', initialDepositArgs[type](), ...overrides)

export const getWithdrawalArgs = (
  type: keyof typeof initialWithdrawalArgs,
  ...overrides: PartialVerboseOrSuccinctWithdrawalArgs[]
): WithdrawalArgs<string> =>
  updateObj('ProposePendingWithdrawal', initialWithdrawalArgs[type](), ...overrides)

export const getPaymentArgs = (
  type: keyof typeof initialPaymentArgs,
  ...overrides: PartialVerboseOrSuccinctPaymentArgs[]
): PaymentArgs<string> =>
  updateObj('Payment', initialPaymentArgs[type](), ...overrides)

export const getExchangeArgs = (
  type: keyof typeof initialExchangeArgs,
  ...overrides: PartialVerboseOrSuccinctExchangeArgs[]
): ExchangeArgs<string> =>
  updateObj('Exchange', initialExchangeArgs[type](), ...overrides)

export const getCustodialBalance = (
  type: keyof typeof initialCustodialBalance,
  ...overrides: PartialVerboseOrSuccinctCustodialBalanceRow[]
): CustodialBalanceRow<string> =>
  updateObj('custodialBalance', initialCustodialBalance[type](), ...overrides)

export const assertChannelStateEqual = (
  actual: ChannelState,
  expected: Partial<SignedOrSuccinctChannel>,
): void => {
  assert.containSubset(
    expandSuccinctChannel(actual),
    expandSuccinctChannel(expected),
  )
}

export const assertThreadStateEqual = (
  actual: ThreadState,
  expected: Partial<SignedOrSuccinctThread>,
): void => {
  assert.containSubset(
    expandSuccinctThread(actual),
    expandSuccinctThread(expected),
  )
}

export const assertCustodialBalancesEqual = (
  actual: CustodialBalanceRow,
  expected: Partial<VerboseOrSuccinctCustodialBalanceRow>,
): void => {
  assert.containSubset(
    expandSuccinctCustodialBalanceRow(actual),
    expandSuccinctCustodialBalanceRow(expected),
  )
}

export const updateStateUpdate = (
  stateUpdate: ChannelStateUpdate,
  ...rest: PartialSignedOrSuccinctChannel[]
): ChannelStateUpdate => {
  const succinct = makeSuccinctChannel(stateUpdate.state)
  const updatedState = updateObj('channel', succinct, ...rest)

  return {
    args: stateUpdate.args,
    reason: stateUpdate.reason,
    state: updateObj('channel', updatedState),
  }
}

// TODO: generate previous and resulting state update with
// ability to override
const sg = new StateGenerator()
const stateGeneratorFns: any = {
  'ConfirmPending': sg.confirmPending,
  'Exchange': sg.exchange,
  'Payment': sg.channelPayment,
  'ProposePendingDeposit': sg.proposePendingDeposit,
  'ProposePendingWithdrawal': sg.proposePendingWithdrawal,
}

export interface TestParamType {
  update: ChannelStateUpdate
  prev: ChannelState
}
export const generateParams = (
  reason: ChannelUpdateReason,
  ...overrides: Array<Partial<{
    args: PartialArgsType,
    prev: PartialSignedOrSuccinctChannel,
    curr: PartialSignedOrSuccinctChannel,
  }>>
): TestParamType => {
  const argOverrides = Object.assign(overrides.map((o: any): any => o.args))
  const prevOverrides = Object.assign(overrides.map((o: any): any => o.prev))
  const currOverrides = Object.assign(overrides.map((o: any): any => o.curr))
  const prev = getChannelState('empty', ...prevOverrides)
  const args = updateObj(
    reason as any,
    getInitialArgs[reason].empty(),
    Object.assign({ timeout: Math.floor(Date.now() / 100) + 696969 }, ...argOverrides),
  )
  const curr = stateGeneratorFns[reason](prev, args)
  return {
    prev: prev.sigHub !== '' && prev.sigUser !== ''
      ? addSigToChannelState(prev, mkHash('0x15'))
      : prev,
    update: {
      args,
      reason,
      state: updateObj('channel' as any, curr, ...currOverrides),
    },
  }
}

export const parameterizedTests = <TestInput>(
  inputs: Array<TestInput & { name: string }>,
  func: (input: TestInput) => any,
): any => {
  inputs.forEach((input: any): any => {
    it(input.name, () => func(input))
  })
}<|MERGE_RESOLUTION|>--- conflicted
+++ resolved
@@ -191,23 +191,11 @@
   const res = {} as any
   Object.entries(s).forEach(([name, value]: any): any => {
     if (Array.isArray(value)) {
-<<<<<<< HEAD
-      const isTxCount = expandTxCount && name == 'txCount'
+      const isTxCount = expandTxCount && name === 'txCount'
       const suffs = isTxCount ? ['Global', 'Chain'] : strs
-      const cast = (x: any) => isTxCount ? x : x.toString()
-      
+      const cast = (x: any): string => isTxCount ? x : x.toString()
       res[isSuffix ? (name + suffs[0]) : (suffs[0] + capitalize(name))] = cast(value[0])
       res[isSuffix ? (name + suffs[1]) : (suffs[1] + capitalize(name))] = cast(value[1])
-=======
-      const cast = (expandTxCount && name === 'txCount')
-        ? (x: any): any => x
-        : (x: any): string => x.toString()
-      const newStrs = (expandTxCount && name === 'txCount')
-        ? ['Global', 'Chain']
-        : strs
-      res[isSuffix ? (name + newStrs[0]) : (newStrs[0] + capitalize(name))] = cast(value[0])
-      res[isSuffix ? (name + newStrs[1]) : (newStrs[1] + capitalize(name))] = cast(value[1])
->>>>>>> 07cddd93
     } else {
       const condition = isSuffix
         ? name.endsWith(strs[0]) || name.endsWith(strs[1])
@@ -620,16 +608,11 @@
     additionalWeiHubToUser: '0',
     exchangeRate: '5', // wei to token
     recipient: mkAddress('0x222'),
-<<<<<<< HEAD
-    additionalWeiHubToUser: '0',
-    additionalTokenHubToUser: '0',
+    seller: 'user',
     targetTokenHub: '0',
     targetTokenUser: '0',
     targetWeiHub: '0',
     targetWeiUser: '0',
-=======
-    seller: 'user',
->>>>>>> 07cddd93
     timeout: 6969,
     tokensToSell: '0',
     weiToSell: '0',
