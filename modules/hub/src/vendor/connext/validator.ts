import { subOrZero, objMap } from './StateGenerator'
<<<<<<< HEAD
import { convertProposePending, InvalidationArgs, ArgsTypes, UnsignedThreadStateBN, EmptyChannelArgs, VerboseChannelEvent, VerboseChannelEventBN, EventInputs, ChannelEventReason, convertVerboseEvent, makeEventVerbose, SignedDepositRequestProposal, WithdrawalParametersBN, withdrawalParamsNumericFields } from './types'
=======
import { convertProposePending, InvalidationArgs, ArgsTypes, UnsignedThreadStateBN, EmptyChannelArgs, VerboseChannelEvent, VerboseChannelEventBN, EventInputs, ChannelEventReason, convertVerboseEvent, makeEventVerbose, SignedDepositRequestProposal, WithdrawalParametersBN } from './types'
>>>>>>> fc398890
import { PendingArgs } from './types'
import { PendingArgsBN } from './types'
import Web3 = require('web3')
import BN = require('bn.js')
import {
  Address,
  proposePendingNumericArgs,
  channelNumericFields,
  ChannelState,
  ChannelStateBN,
  convertChannelState,
  convertPayment,
  convertThreadState,
  DepositArgsBN,
  ExchangeArgsBN,
  PaymentArgsBN,
  PaymentBN,
  ThreadState,
  ThreadStateBN,
  UnsignedChannelState,
  UnsignedThreadState,
  WithdrawalArgsBN,
  UpdateRequest,
  argNumericFields,
  PendingExchangeArgsBN,
  UnsignedChannelStateBN,
  PendingExchangeArgs,
  convertProposePendingExchange,
  ChannelUpdateReason,
  PaymentArgs,
  ExchangeArgs,
  convertExchange,
  DepositArgs,
  convertDeposit,
  WithdrawalArgs,
  convertWithdrawal,
  ConfirmPendingArgs,
  convertThreadPayment,
  Payment,
<<<<<<< HEAD
  convertArgs
=======
  convertArgs,
  withdrawalParamsNumericFields
>>>>>>> fc398890
} from './types'
import { StateGenerator } from './StateGenerator'
import { Utils } from './Utils'
import { toBN, maxBN } from './helpers/bn'
import { capitalize } from './helpers/naming'
import { TransactionReceipt } from 'web3/types'

// this constant is used to not lose precision on exchanges
// the BN library does not handle non-integers appropriately
export const DEFAULT_EXCHANGE_MULTIPLIER = 1000000

const w3utils = (Web3 as any).utils

/*
This class will validate whether or not the args are deemed sensible.
Will validate args outright, where appropriate, and against determined state
arguments in other places.

(i.e. validate recipient from arg, validate if channel balance conserved on withdrawal based on current)
*/
export class Validator {
  private utils: Utils

  private stateGenerator: StateGenerator

  private generateHandlers: { [name in ChannelUpdateReason]: any }

  web3: any

  hubAddress: Address

  constructor(web3: Web3, hubAddress: Address) {
    this.utils = new Utils()
    this.stateGenerator = new StateGenerator()
    this.web3 = web3
    this.hubAddress = hubAddress.toLowerCase()
    this.generateHandlers = {
      'Payment': this.generateChannelPayment.bind(this),
      'Exchange': this.generateExchange.bind(this),
      'ProposePendingDeposit': this.generateProposePendingDeposit.bind(this),
      'ProposePendingWithdrawal': this.generateProposePendingWithdrawal.bind(this),
      'ConfirmPending': this.generateConfirmPending.bind(this),
      'Invalidation': this.generateInvalidation.bind(this),
      'OpenThread': this.generateOpenThread.bind(this),
      'CloseThread': this.generateCloseThread.bind(this),
      'EmptyChannel': this.generateEmptyChannel.bind(this),
    }
  }

  public async generateChannelStateFromRequest(prev: ChannelState, request: UpdateRequest): Promise<UnsignedChannelState> {
    if (!request.reason.includes("Thread")) {
      return await this.generateHandlers[request.reason](prev, request.args)
    } else {
      return await this.generateHandlers[request.reason](prev, request.initialThreadStates, request.args)
    }
    
  }

  public channelPayment(prev: ChannelStateBN, args: PaymentArgsBN): string | null {
    // no negative values in payments
    const { recipient, ...amounts } = args
    const errs = [
      // implicitly checked from isValid, but err message nicer this way
      this.cantAffordFromBalance(prev, amounts, recipient === "user" ? "hub" : "user"),
      this.isValidStateTransitionRequest(
        (prev),
        { args, reason: "Payment", txCount: prev.txCountGlobal }
      ),
      this.hasTimeout(prev),
    ].filter(x => !!x)[0]

    if (errs) {
      return errs
    }

    return null
  }

  public generateChannelPayment(prevStr: ChannelState, argsStr: PaymentArgs): UnsignedChannelState {
    const prev = convertChannelState("bn", prevStr)
    const args = convertPayment("bn", argsStr)
    const error = this.channelPayment(prev, args)
    if (error) {
      throw new Error(error)
    }

    return this.stateGenerator.channelPayment(prev, args)
  }

  public exchange(prev: ChannelStateBN, args: ExchangeArgsBN): string | null {
    const errs = [
      this.cantAffordFromBalance(
        prev,
        {
          amountWei: args.weiToSell,
          amountToken: args.tokensToSell
        },
        args.seller
      ),
      this.isValidStateTransitionRequest(
        (prev),
        { args, reason: "Exchange", txCount: prev.txCountGlobal }
      ),
      this.hasTimeout(prev),
    ].filter(x => !!x)[0]

    if (errs) {
      return errs
    }

    // either wei or tokens to sell must be 0, both cant be 0
    if (args.tokensToSell.gt(toBN(0)) && args.weiToSell.gt(toBN(0)) ||
      args.tokensToSell.isZero() && args.weiToSell.isZero()
    ) {
      return `Exchanges cannot sell both wei and tokens simultaneously (args: ${JSON.stringify(args)}, prev: ${JSON.stringify(prev)})`
    }

    return null
  }

  public generateExchange(prevStr: ChannelState, argsStr: ExchangeArgs): UnsignedChannelState {
    const prev = convertChannelState("bn", prevStr)
    const args = convertExchange("bn", argsStr)
    const error = this.exchange(prev, args)
    if (error) {
      throw new Error(error)
    }

    return this.stateGenerator.exchange(prev, args)
  }

  public proposePendingDeposit(prev: ChannelStateBN, args: DepositArgsBN): string | null {
    const errs = [
      this.isValidStateTransitionRequest(
        (prev),
        { args, reason: "ProposePendingDeposit", txCount: prev.txCountGlobal }
      ),
      this.hasTimeout(prev),
      this.hasPendingOps(prev),
    ].filter(x => !!x)[0]

    if (errs) {
      return errs
    }

    if (args.timeout < 0) {
      return `Timeouts must be zero or greater when proposing a deposit. (args: ${JSON.stringify(args)}, prev: ${JSON.stringify(prev)})`
<<<<<<< HEAD
    }

    // ensure the deposit is correctly signed by user if the sig user
    // exists
    if (args.sigUser) {
      try {
        const argsStr = convertDeposit("str", args)
        const proposal: SignedDepositRequestProposal = {
          amountToken: argsStr.depositTokenUser,
          amountWei: argsStr.depositWeiUser,
          sigUser: args.sigUser,
        }
        this.assertDepositRequestSigner(proposal, prev.user)
      } catch (e) {
        return `Invalid signer detected. ` + e.message + ` (prev: ${this.logChannel(prev)}, args: ${this.logArgs(args, "ProposePendingDeposit")}`
      }
=======
>>>>>>> fc398890
    }

    return null
  }

  public generateProposePendingDeposit(prevStr: ChannelState, argsStr: DepositArgs): UnsignedChannelState {
    const prev = convertChannelState("bn", prevStr)
    const args = convertDeposit("bn", argsStr)
    const error = this.proposePendingDeposit(prev, args)
    if (error) {
      throw new Error(error)
    }

    return this.stateGenerator.proposePendingDeposit(prev, args)
  }

  private _pendingValidator = (
    prev: ChannelStateBN,
    args: PendingArgsBN | PendingExchangeArgsBN,
    proposedStr: UnsignedChannelState,
  ): string | null => {

    const errs = [
      this.hasTimeout(prev),
      this.hasPendingOps(prev),
      this.hasNegative(args, proposePendingNumericArgs),
      this.hasNegative(proposedStr, channelNumericFields),
      args.timeout < 0 ? `timeout is negative: ${args.timeout}` : null,
    ].filter(x => !!x)[0]
    if (errs)
      return errs

    return null
  }

  public proposePending = (prev: ChannelStateBN, args: PendingArgsBN): string | null => {
    return this._pendingValidator(prev, args, this.stateGenerator.proposePending(prev, args))
  }

  public generateProposePending = (prevStr: ChannelState, argsStr: PendingArgs): UnsignedChannelState => {
    const prev = convertChannelState("bn", prevStr)
    const args = convertProposePending("bn", argsStr)
    const error = this.proposePending(prev, args)
    if (error) {
      throw new Error(error)
    }

    return this.stateGenerator.proposePending(prev, args)
  }

  public proposePendingExchange = (prev: ChannelStateBN, args: PendingExchangeArgsBN): string | null => {
    const err = this.exchange(prev, args)
    if (err)
      return err
    return this._pendingValidator(prev, args, this.stateGenerator.proposePendingExchange(prev, args))
  }

  public generateProposePendingExchange = (prevStr: ChannelState, argsStr: PendingExchangeArgs): UnsignedChannelState => {
    const prev = convertChannelState("bn", prevStr)
    const args = convertProposePendingExchange("bn", argsStr)
    const error = this.proposePendingExchange(prev, args)
    if (error) {
      throw new Error(error)
    }

    return this.stateGenerator.proposePendingWithdrawal(prev, args)
  }

  public withdrawalParams = (params: WithdrawalParametersBN): string | null => {
    if (+params.exchangeRate != +params.exchangeRate || +params.exchangeRate < 0)
      return 'invalid exchange rate: ' + params.exchangeRate
    return this.hasNegative(params, withdrawalParamsNumericFields)
  }

  public payment = (params: PaymentBN): string | null => {
    return this.hasNegative(params, argNumericFields.Payment)
  }

  public proposePendingWithdrawal = (prev: ChannelStateBN, args: WithdrawalArgsBN): string | null => {
    const errs = [
      this.isValidStateTransitionRequest(
        (prev),
        { args, reason: "ProposePendingWithdrawal", txCount: prev.txCountGlobal }
      ),
      this.hasTimeout(prev),
      this.hasPendingOps(prev),
    ].filter(x => !!x)[0]

    if (errs) {
      return errs
    }

    return null
  }

  public generateProposePendingWithdrawal(prevStr: ChannelState, argsStr: WithdrawalArgs): UnsignedChannelState {
    const prev = convertChannelState("bn", prevStr)
    const args = convertWithdrawal("bn", argsStr)
    const error = this.proposePendingWithdrawal(prev, args)
    if (error) {
      throw new Error(error)
    }

    return this.stateGenerator.proposePendingWithdrawal(prev, args)
  }

  public async confirmPending(prev: ChannelStateBN, args: ConfirmPendingArgs): Promise<string | null> {
    const e = this.isValidStateTransitionRequest(
      prev,
      { args, reason: "ConfirmPending", txCount: prev.txCountGlobal }
    )
    if (e) {
      return e
    }

    // validate on chain information
    const txHash = args.transactionHash
    const tx = await this.web3.eth.getTransaction(txHash) as any
    const receipt = await this.web3.eth.getTransactionReceipt(txHash)

    // apply .toLowerCase to all strings on the prev object
    // (contractAddress, user, recipient, threadRoot, sigHub)
    for (let field in prev) {
      if (typeof (prev as any)[field] === "string") {
        (prev as any)[field] = (prev as any)[field].toLowerCase()
      }
    }

    if (!tx || !tx.blockHash) {
      return `Transaction to contract not found. (txHash: ${txHash}, prev: ${JSON.stringify(prev)})`
    }

    if (tx.to.toLowerCase() !== prev.contractAddress.toLowerCase()) {
      return `Transaction is not for the correct channel manager contract. (txHash: ${txHash}, contractAddress: ${tx.contractAddress}, prev: ${JSON.stringify(prev)})`
    }

    // parse event values
    const event = this.parseDidUpdateChannelTxReceipt(receipt)

    if (event.sender.toLowerCase() !== prev.user.toLowerCase() && event.sender.toLowerCase() !== this.hubAddress) {
      return `Transaction sender is not member of the channel (txHash: ${txHash}, event: ${JSON.stringify(event)}, prev: ${JSON.stringify(prev)})`
    }

    // compare values against previous
    if (this.hasInequivalent([event, prev], Object.keys(event).filter(key => key !== "sender"))) {
      return `Decoded tx event values are not properly reflected in the previous state. ` + this.hasInequivalent([event, prev], Object.keys(event).filter(key => key !== "sender")) + `. (txHash: ${txHash}, event: ${JSON.stringify(event)}, prev: ${JSON.stringify(prev)})`
    }

    return null
  }

  public async emptyChannel(prev: ChannelStateBN, args: EmptyChannelArgs): Promise<string | null> {
    // apply .toLowerCase to all strings on the prev object
    // (contractAddress, user, recipient, threadRoot, sigHub)
    prev = objMap(prev, (k, v) => typeof v == 'string' ? v.toLowerCase() : v) as any

    // compare event values to expected by transactionHash
    // validate on chain information
    const txHash = args.transactionHash
    const tx = await this.web3.eth.getTransaction(txHash) as any
    const receipt = await this.web3.eth.getTransactionReceipt(txHash)

    if (!tx || !tx.blockHash) {
      return `Transaction to contract not found. Event not able to be parsed or does not exist.(txHash: ${txHash}, prev: ${JSON.stringify(prev)})`
    }

    if (tx.to.toLowerCase() !== prev.contractAddress) {
      return `Transaction is not for the correct channel manager contract. (txHash: ${txHash}, contractAddress: ${tx.contractAddress}, prev: ${JSON.stringify(prev)})`
    }

    // parse event values
    let events = []
    try {
      events = this.parseChannelEventTxReceipt("DidEmptyChannel", receipt, prev.contractAddress)
    } catch (e) {
      return e.message
    }

    if (events.length === 0) {
      return `Event not able to be parsed or does not exist. Args: ${args}`
    }

    // handle all events gracefully if multiple
    // find matching event
    const matchingEvent = this.findMatchingEvent(prev, events, "txCountChain")
    if (!matchingEvent) {
      return `No event matching the contractAddress and user of the previous state could be found in the events parsed. Tx: ${args.transactionHash}, prev: ${this.logChannel(prev)}, events: ${JSON.stringify(events)}`
    }

    // all channel fields should be 0
    const hasNonzero = this.hasNonzero(matchingEvent, channelNumericFields)
    if (hasNonzero) {
      return `Nonzero event values were decoded.` + hasNonzero + `. (txHash: ${args.transactionHash}, events[${events.indexOf(matchingEvent)}]: ${JSON.stringify(events)}, prev: ${this.logChannel(prev)})`
    }

    // there is no guarantee that the previous state supplied here is
    // correct. error if there is a replay attack, i.e. the previous state
    // has a higher txCountGlobal
    if (prev.txCountGlobal > matchingEvent.txCountGlobal) {
      return `Previous state has a higher txCountGlobal than the decoded event. (transactionHash: ${args.transactionHash}, prev: ${this.logChannel(prev)}, ${JSON.stringify(events)}`
    }

    return null
  }

  public async generateEmptyChannel(prevStr: ChannelState, args: EmptyChannelArgs): Promise<UnsignedChannelState> {
    const prev = convertChannelState("bn", prevStr)
    const error = await this.emptyChannel(prev, args)
    if (error) {
      throw new Error(error)
    }
    // NOTE: the validator retrieves the event and notes all on chain
    // validation from the event. The stateGenerator does NOT.
    // Anaologous to confirmPending. To remain consistent with what
    // exists onchain, must use path that contains validation

    const receipt = await this.web3.eth.getTransactionReceipt(args.transactionHash)
    const events = this.parseChannelEventTxReceipt("DidEmptyChannel", receipt, prev.contractAddress)
    const matchingEvent = this.findMatchingEvent(prev, events, "txCountChain")
    if (!matchingEvent) {
      throw new Error(`This should not happen, matching event not found even though it was found in the validator.`)
    }

    // For an empty channel, the generator should rely on an empty channel
    // event. All channel information should be reset from the contract.
    return this.stateGenerator.emptyChannel(matchingEvent)
  }

<<<<<<< HEAD
=======
  public async generateConfirmPending(prevStr: ChannelState, args: ConfirmPendingArgs): Promise<UnsignedChannelState> {
    const prev = convertChannelState("bn", prevStr)
    const error = await this.confirmPending(prev, args)
    if (error) {
      throw new Error(error)
    }

    return this.stateGenerator.confirmPending(prev)
  }

>>>>>>> fc398890
  // NOTE: the prev here is NOT the previous state in the state-chain 
  // of events. Instead it is the previously "valid" update, meaning the 
  // previously double signed upate with no pending ops
  public invalidation(latestValidState: ChannelStateBN, args: InvalidationArgs) {
    // state should not 
    if (args.lastInvalidTxCount < args.previousValidTxCount) {
      return `Previous valid nonce is higher than the nonce of the state to be invalidated. ${this.logChannel(latestValidState)}, args: ${this.logArgs(args, "Invalidation")}`
    }

    // prev state must have same tx count as args
    if (latestValidState.txCountGlobal !== args.previousValidTxCount) {
      return `Previous state nonce does not match the provided previousValidTxCount. ${this.logChannel(latestValidState)}, args: ${this.logArgs(args, "Invalidation")}`
    }

    // ensure the state provided is double signed, w/o pending ops
    if (this.hasPendingOps(latestValidState) || !latestValidState.sigHub || !latestValidState.sigUser) {
      return `Previous state has pending operations, or is missing a signature. See the notes on the previous state supplied to invalidation in source. (prev: ${this.logChannel(latestValidState)}, args: ${this.logArgs(args, "Invalidation")})`
    }

    // NOTE: fully signed states can only be invalidated if timeout passed
    // this is out of scope of the validator library

    return null
  }

  public generateInvalidation(prevStr: ChannelState, argsStr: InvalidationArgs) {
    const prev = convertChannelState("bn", prevStr)
    const args = convertArgs("bn", "Invalidation", argsStr)
    const error = this.invalidation(prev, args)
    if (error) {
      throw new Error(error)
    }

    return this.stateGenerator.invalidation(prev, args)
  }

  public openThread(prev: ChannelStateBN, initialThreadStates: ThreadState[], args: ThreadStateBN): string | null {
    // NOTE: tests mock web3. signing is tested in Utils
<<<<<<< HEAD

    // If user is sender then that means that prev is sender-hub channel
    // If user is receiver then that means that prev is hub-receiver channel
    const userIsSender = args.sender === prev.user

=======

    // If user is sender then that means that prev is sender-hub channel
    // If user is receiver then that means that prev is hub-receiver channel
    const userIsSender = args.sender == prev.user

>>>>>>> fc398890
    // First check thread state independently
    // Then check that thread state against prev channel state:
    // 1. Sender or hub can afford thread
    // 2. Sender or receiver is channel user
    // 3. Check that contract address for thread is the same as that for prev
    // 4. Check that previous state has correct thread root
    // 5. Check that previous state has correct thread count
    // 6. A valid thread opening channel state can be generated
    const errs = [
      this.isValidInitialThreadState(args),
      this.userIsNotSenderOrReceiver(prev, args),
      this.cantAffordFromBalance(
        prev,
        { amountToken: args.balanceTokenSender, amountWei: args.balanceWeiSender },
        userIsSender ? "user" : "hub",
      ),
      this.hasInequivalent([prev, args], ['contractAddress']),
      this.checkThreadRootAndCount(prev, initialThreadStates),
      this.isValidStateTransitionRequest(
        prev,
        { args, reason: "OpenThread", txCount: prev.txCountGlobal, initialThreadStates }
      ),
    ].filter(x => !!x)[0]

    //  TODO what happens with prev states that have timeouts?

    if (errs) {
      return errs
    }

    // NOTE: no way to check if receiver has a channel with the hub
    // must be checked wallet-side and hub-side, respectively

    // NOTE: threadID is validated at the controller level since validator has no context about it

    return null
  }

  public generateOpenThread(prevStr: ChannelState, initialThreadStates: ThreadState[], argsStr: ThreadState): UnsignedChannelState {
    const prev = convertChannelState("bn", prevStr)
    const args = convertThreadState("bn", argsStr)
    const error = this.openThread(prev, initialThreadStates, args)
    if (error) {
      throw new Error(error)
    }

    return this.stateGenerator.openThread(prev, initialThreadStates, args)
  }

  public closeThread(prev: ChannelStateBN, initialThreadStates: ThreadState[], args: ThreadStateBN): string | null {
    // NOTE: the initial thread states are states before the thread is
    // closed (corr. to prev open threads)
    const initialState = initialThreadStates.filter(thread => thread.threadId === args.threadId && thread.receiver == args.receiver && thread.sender == args.sender)[0]
    if (!initialState) {
      return `Thread is not included in channel open threads. (args: ${JSON.stringify(args)}, initialThreadStates: ${JSON.stringify(initialThreadStates)}, prev: ${JSON.stringify(prev)})`
    }

    // 1. Check that the initial state makes sense
    // 2. Check the thread state independently
    // 3. Check the transition from initial to thread state
    let errs = [
      this.isValidInitialThreadState(convertThreadState('bn',initialState)),
      this.isValidThreadState(args),
      this.isValidThreadStateTransition(convertThreadState('bn', initialState), args),
    // 4. Then check against prev state
    //    a. Check that user is sender or receiver
    //    b. Check that contract address is same as in prev
    //    c. Check that previous state has correct thread root
    //    d. Check that previous state has correct thread count
    //    e. A valid thread closeing channel state can be generated
      this.userIsNotSenderOrReceiver(prev, args),
      this.hasInequivalent([prev, args], ['contractAddress']),
      this.checkThreadRootAndCount(prev, initialThreadStates),
      this.isValidStateTransitionRequest(
        prev,
        { args, reason: "CloseThread", txCount: prev.txCountGlobal, initialThreadStates }
      )
    ].filter(x => !!x)[0]
    // TODO: Why do we need the below? -- AB
    // if (this.hasTimeout(prev)) {
    //   errs.push(this.hasTimeout(prev))
    // }

    if (errs) {
      return errs 
    }
    return null
  }

  public generateCloseThread(prevStr: ChannelState, initialThreadStates: ThreadState[], argsStr: ThreadState): UnsignedChannelState {
    const prev = convertChannelState("bn", prevStr)
    const args = convertThreadState("bn", argsStr)
    const error = this.closeThread(prev, initialThreadStates, args)
    if (error) {
      throw new Error(error)
    }

    return this.stateGenerator.closeThread(prev, initialThreadStates, args)
  }

  public threadPayment(prev: ThreadStateBN, args: { amountToken: BN, amountWei: BN }): string | null {
    // no negative values in payments
    const errs = [
      // TODO: REB-36, threads. API input
      this.hasNegative(args, argNumericFields.Payment),
      this.cantAffordFromBalance(prev, args, "sender")
    ].filter(x => !!x)[0]
    if (errs)
      return errs

    return null
  }

  public generateThreadPayment(prevStr: ThreadState, argsStr: Payment): UnsignedThreadState {
    const prev = convertThreadState("bn", prevStr)
    const args = convertThreadPayment("bn", argsStr)
    const error = this.threadPayment(prev, args)
    if (error) {
      throw new Error(error)
    }

    return this.stateGenerator.threadPayment(prev, args)
  }

  public validateAddress(adr: Address): null | string {
    if (!w3utils.isAddress(adr)) {
      return `${adr} is not a valid ETH address.`
    }

    return null
  }

  public assertChannelSigner(channelState: ChannelState, signer: "user" | "hub" = "user"): void {
    const sig = signer === "hub" ? channelState.sigHub : channelState.sigUser
    const adr = signer === "hub" ? this.hubAddress : channelState.user
    if (!sig) {
      throw new Error(`Channel state does not have the requested signature. channelState: ${channelState}, sig: ${sig}, signer: ${signer}`)
    }
    if (this.utils.recoverSignerFromChannelState(channelState, sig) !== adr) {
      throw new Error(`Channel state is not correctly signed by ${signer}. channelState: ${JSON.stringify(channelState)}, sig: ${sig}`)
    }
  }

  public assertThreadSigner(threadState: ThreadState): void {
    if (this.utils.recoverSignerFromThreadState(threadState, threadState.sigA) !== threadState.sender) {
      throw new Error(`Thread state is not correctly signed. threadState: ${JSON.stringify(threadState)}`)
    }
  }

  public assertDepositRequestSigner(req: SignedDepositRequestProposal, signer: Address): void {
    if (!req.sigUser) {
      throw new Error(`No signature detected on deposit request. (request: ${JSON.stringify(req)}, signer: ${signer})`)
    }
    if (this.utils.recoverSignerFromDepositRequest(req) !== signer) {
      throw new Error(`Deposit request proposal is not correctly signed by intended signer. (request: ${JSON.stringify(req)}, signer: ${signer})`)
    }
  }

  public cantAffordFromBalance(state: ChannelStateBN, value: Partial<PaymentBN>, payor: "hub" | "user", currency?: "token" | "wei"): string | null
  public cantAffordFromBalance(state: ThreadStateBN, value: Partial<PaymentBN>, payor: "sender", currency?: "token" | "wei"): string | null
  public cantAffordFromBalance(state: ChannelStateBN | ThreadStateBN, value: Partial<PaymentBN>, payor: "hub" | "user" | "sender", currency?: "token" | "wei"): string | null {
    const prefix = "balance"
    const currencies = currency ? [currency] : ["token", "wei"]

    let fields = [] as any
    currencies.forEach(c => fields.push(prefix + capitalize(c) + capitalize(payor)))

    let failedAmounts = [] as string[]
    for (const field of fields) {
      // get amount
      for (const key of Object.keys(value) as (keyof Payment)[]) {
        const valCurrency = key.substring('amount'.length)
        // currency of values provided in currency types
        if (field.indexOf(valCurrency) !== -1 && (state as any)[field].lt(value[key])) {
          failedAmounts.push(valCurrency)
        }
      }
    }

    if (failedAmounts.length > 0) {
      return `${capitalize(payor)} does not have sufficient ${failedAmounts.join(', ')} balance for a transfer of value: ${JSON.stringify(convertPayment("str", value as any))} (state: ${JSON.stringify(state)})`
    }

    return null
  }

  private conditions: any = {
    'non-zero': (x: any) => BN.isBN(x) ? !x.isZero() : parseInt(x, 10) !== 0,
    'zero': (x: any) => BN.isBN(x) ? x.isZero() : parseInt(x, 10) === 0,
    'non-negative': (x: any) => BN.isBN(x) ? !x.isNeg() : parseInt(x, 10) >= 0,
    'negative': (x: any) => BN.isBN(x) ? x.isNeg() : parseInt(x, 10) < 0,
    'equivalent': (x: any, val: BN | string | number) => BN.isBN(x) ? x.eq(val as any) : x === val,
    'non-equivalent': (x: any, val: BN | string | number) => BN.isBN(x) ? !x.eq(val as any) : x !== val,
  }

  // NOTE: objs are converted to lists if they are singular for iterative
  // purposes
  private evaluateCondition(objs: any[], fields: string[], condition: string): string | null {
    let ans = [] as any
    const fn = this.conditions[condition]

    fields.forEach(field => {
      if (fields.indexOf(field) > -1 && fn(...objs.map((o: any) => o[field])))
        ans.push({ field, value: objs.map(o => o[field]).join(', ') })
    })

    if (ans.length > 0) {
      return `There were ${ans.length} ${condition} fields detected (detected fields and values: ${JSON.stringify(ans)}`
    }
    return null
  }

  private hasZeroes(obj: any, numericFields: string[]): string | null {
    return this.evaluateCondition([obj], numericFields, 'zero')
  }

  private hasNonzero(obj: any, numericFields: string[]): string | null {
    return this.evaluateCondition([obj], numericFields, 'non-zero')
  }

  private hasPositive(obj: any, numericFields: string[]): string | null {
    return this.evaluateCondition([obj], numericFields, 'non-negative')
  }

  private hasNegative(obj: any, numericFields: string[]): string | null {
    return this.evaluateCondition([obj], numericFields, 'negative')
  }

  private hasEquivalent(objs: any[], fields: string[]): string | null {
    return this.evaluateCondition(objs, fields, "equivalent")
  }

  private hasInequivalent(objs: any[], fields: string[]): string | null {
    return this.evaluateCondition(objs, fields, "non-equivalent")
  }

  private hasTimeout(prev: ChannelStateBN): string | null {
    if (prev.timeout !== 0) {
      return `Previous state contains a timeout, must use Invalidation or ConfirmPending paths. Previous; ${JSON.stringify(convertChannelState("str", prev))}`
    }

    return null
  }

  public hasPendingOps(state: ChannelStateBN | UnsignedChannelStateBN): string | null {
    // validate there are no pending ops
    const pendingFields = channelNumericFields.filter(x => x.startsWith('pending'))
    return this.hasNonzero(state, pendingFields)
  }

  private enforceDelta(objs: any[], delta: number | BN, fields: string[]) {
    // gather deltas into objects
    let deltas: any = {}
    let k: any = {} // same fields, all val is given delta

    fields.forEach(f => {
      deltas[f] = typeof delta === 'number'
        ? objs[1][f] - objs[0][f]
        : objs[1][f].sub(objs[0][f])
      k[f] = delta
    })

    return this.hasInequivalent([deltas, k], fields)
  }

  private userIsNotSenderOrReceiver(prev: ChannelStateBN, args: ThreadStateBN): string | null {
    if(prev.user !== args.sender && prev.user !== args.receiver) {
      return `Channel user is not a member of this thread state. Channel state; ${JSON.stringify(convertChannelState("str", prev))}. 
      Thread state; ${JSON.stringify(convertThreadState("str", args))}`
    }
    return null
  }

  private isValidThreadState(args: ThreadStateBN): string | null {
    // CHECKED ON CURRENT STATE
    // 1. Values are not negative
    // 2. Sender cannot be receiver
    // 3. Sender or receiver cannot be hub
    // 4. Sender or receiver cannot be contract
    // 5. Incorrect signature
    // 6. Sender, receiver, contract have valid addresses
    // first convert args to lower case
    args = objMap(args, (k, v) => typeof v == 'string' ? v.toLowerCase() : v) as any

    let errs = [
      this.hasNegative(args, argNumericFields.OpenThread),
      this.validateAddress(args.sender),
      this.validateAddress(args.receiver),
      this.validateAddress(args.contractAddress),
    ]
    if (args.sender.toLowerCase() == args.receiver.toLowerCase()) {
      errs.push(`Sender cannot be receiver. Thread state: ${JSON.stringify(convertThreadState("str", args))}`)
    }
    if (args.sender == args.contractAddress) {
      errs.push(`Sender cannot be contract. Thread state: ${JSON.stringify(convertThreadState("str", args))}`)
    }

    if (args.receiver == args.contractAddress) {
      errs.push(`Receiver cannot be contract. Thread state: ${JSON.stringify(convertThreadState("str", args))}`)
    }

    if (args.sender == this.hubAddress) {
      errs.push(`Sender cannot be hub. Thread state: ${JSON.stringify(convertThreadState("str", args))}`)
    }
    
    if (args.receiver == this.hubAddress) {
      errs.push(`Receiver cannot be hub. Thread state: ${JSON.stringify(convertThreadState("str", args))}`)
    }
    
    try {
      this.assertThreadSigner(convertThreadState('str', args))
    } catch (e) {
<<<<<<< HEAD
      return e.message
=======
      errs.push('Error asserting thread signer: ' + e.message)
>>>>>>> fc398890
    }

    if (errs) {
      return errs.filter(x => !!x)[0]
    }
    return null
  }

  private checkThreadRootAndCount(prev: ChannelStateBN, initialThreadStates: ThreadState[]): string | null {
    if(this.utils.generateThreadRootHash(initialThreadStates) != prev.threadRoot)
      return `Initial thread states not contained in previous state root hash. Calculated hash: ${this.utils.generateThreadRootHash(initialThreadStates)}. Expected hash: ${prev.threadRoot}`
    if(initialThreadStates.length != prev.threadCount)
      return `Initial thread states array length is not same as previous thread count. Calculated thread count: ${initialThreadStates.length}. Expected thread count: ${prev.threadCount}`

    return null
  }

  private isValidInitialThreadState(args: ThreadStateBN): string | null {
    //CHECKED ON INITIAL STATE
    // 1. Receiver wei balance is zero
    // 2. Receiver token balance is zero
    // 3. TxCount is zero
    const errs = [
      this.hasNonzero(args, ['balanceWeiReceiver', 'balanceTokenReceiver', 'txCount']),
      this.isValidThreadState(args)
    ]
    if (errs) {
      return errs.filter(x => !!x)[0]
    }
    return null
  }

  private isValidThreadStateTransition(prev: ThreadStateBN, args: ThreadStateBN): string | null {
    // CHECKED ON STATE TRANSITION
    // 1. Receiver balances only increase
    // 2. Tx count only increases
    // 3. Balances are conserved
    // 4. Contract address is the same
    // 5. Sender is the same
    // 6. Receiver is the same
      let errs = [
      this.hasNegative({diff: (args.txCount - prev.txCount)}, ['diff']),
      this.hasNegative({weiDiff: (args.balanceWeiReceiver.sub(prev.balanceWeiReceiver))}, ['weiDiff']),
      this.hasNegative({tokenDiff: (args.balanceTokenReceiver.sub(prev.balanceTokenReceiver))}, ['tokenDiff']),
      this.hasInequivalent([prev, args], ['contractAddress', 'sender', 'receiver']),
      this.hasInequivalent([
        { weiSum: prev.balanceWeiSender.add(prev.balanceWeiReceiver)}, 
        { weiSum: args.balanceWeiSender.add(args.balanceWeiReceiver)}],
        ['weiSum']),
      this.hasInequivalent([
        { tokenSum: prev.balanceTokenSender.add(prev.balanceTokenReceiver)}, 
        { tokenSum: args.balanceTokenSender.add(args.balanceTokenReceiver)}],
        ['tokenSum'])
    ]
    if (errs) {
      return errs.filter(x => !!x)[0]
    }
    return null
  }

  /** NOTE: this function is called within every validator function EXCEPT for the invalidation generator. This is update is an offchain construction to recover from invalid updates without disputing or closing your channel. For this reason, the contract would never see it's transition of de-acknowledgment as "valid" without advance knowledge that it was an invalidation update or a unless it was double signed.
   */
  private isValidStateTransition(prev: ChannelStateBN, curr: UnsignedChannelStateBN): string | null {
    let errs = [
      this.hasNegative(curr, channelNumericFields),
      this.enforceDelta([prev, curr], 1, ['txCountGlobal'])
    ] as (string | null)[]
    // assume the previous should always have at least one sig
    if (prev.txCountChain > 0 && !prev.sigHub && !prev.sigUser) {
      errs.push(`No signature detected on the previous state. (prev: ${JSON.stringify(prev)}, curr: ${JSON.stringify(curr)})`)
    }

    const prevPending = this.hasPendingOps(prev)
    const currPending = this.hasPendingOps(curr)
    // pending ops only added to current state if the current state
    // is of a "ProposePending" request type (indicated by gain of pending ops)
    if (currPending && !prevPending) {
      errs.push(this.enforceDelta([prev, curr], 1, ['txCountChain']))
    } else {
      errs.push(this.enforceDelta([prev, curr], 0, ['txCountChain']))
    }

    // calculate the out of channel balance that could be used in 
    // transition. could include previous pending updates and the
    // reserves.
    //
    // hub will use reserves if it cannot afford the current withdrawal
    // requested by user from the available balance that exists in the 
    // channel state
    // 
    // out of channel balance amounts should be "subtracted" from 
    // channel balance calculations. This way, we can enforce that
    // out of channel balances are accounted for in the
    // previous balance calculations
    let reserves = {
      amountWei: toBN(0),
      amountToken: toBN(0),
    }
    let compiledPending = {
      amountWei: toBN(0),
      amountToken: toBN(0),
    }

    // if the previous operation has pending operations, and current
    // does not, then the current op is either a confirmation or an
    // invalidation (this code should NOT be used for invalidation updates)
    if (prevPending && !currPending) {
      // how much reserves were added into contract?
      reserves = {
        amountWei: maxBN(
          curr.pendingWithdrawalWeiUser.sub(prev.balanceWeiHub),
          toBN(0)
        ),
        amountToken: maxBN(
          curr.pendingWithdrawalTokenUser.sub(prev.balanceTokenHub),
          toBN(0),
        )
      }

      // what pending updates need to be included?
      // if you confirm a pending withdrawal, that
      // balance is removed from the channel and
      // channel balance is unaffected.
      //
      // if you confirm a pending deposit, that balance
      // is absorbed into the channel balance
      compiledPending = {
        amountWei: prev.pendingDepositWeiHub
          .add(prev.pendingDepositWeiUser)
          .sub(prev.pendingWithdrawalWeiHub)
          .sub(prev.pendingWithdrawalWeiUser),
        amountToken: prev.pendingDepositTokenHub
          .add(prev.pendingDepositTokenUser)
          .sub(prev.pendingWithdrawalTokenHub)
          .sub(prev.pendingWithdrawalTokenUser),
      }

    }

    // reserves are only accounted for in channel balances in propose 
    // pending states, where they are deducted to illustrate their
    // brief lifespan in the channel where they are
    // immediately deposited and withdrawn
    const prevBal = this.calculateChannelTotals(prev, reserves)
    const currBal = this.calculateChannelTotals(curr, compiledPending)

    // if the state transition is a thread open or close, then total 
    // balances will be decreased or increased without a pending op 
    // occurring. In this case, we should ignore the enforceDelta check.
    // We can determine if this is a thread open or close by checking 
    // to see if threadCount is incremented/decremented

    // Note: we do not need to check that delta == thread initial balances
    // since we assume that thread state has already been checked and the
    // current channel state is generated directly from it.
    if(Math.abs(curr.threadCount - prev.threadCount) != 1) {
      errs.push(this.enforceDelta([prevBal, currBal], toBN(0), Object.keys(prevBal)))
    } else {
      // TODO enforce delta = 1 for threadcount
      // TODO check threadroot != threadroot
    }

    if (errs) {
      return errs.filter(x => !!x)[0]
    }
    return null
  }

  private isValidStateTransitionRequest(prev: ChannelStateBN, request: UpdateRequest): string | null {
    // @ts-ignore TODO: wtf 
    const args = convertArgs("bn", request.reason, request.args)
    // will fail on generation in wd if negative args supplied
    let err = this.hasNegative(args, argNumericFields[request.reason])
    if (err) {
      return err
    }
    // apply update
    const currStr = this.stateGenerator.createChannelStateFromRequest(prev, request)

    const curr = convertChannelState("bn-unsigned", currStr)

    err = this.isValidStateTransition(prev, curr)
    if (err) {
      return err
    }
    return null
  }

  public calculateChannelTotals(state: ChannelStateBN | UnsignedChannelStateBN, outOfChannel: PaymentBN) {
    // calculate the total amount of wei and tokens in the channel
    // the operational balance is any balance existing minus
    // out of channel balance (reserves and previous deposits)

    const total = {
      totalChannelWei: state.balanceWeiUser
        .add(state.balanceWeiHub)
        .add(subOrZero(state.pendingWithdrawalWeiUser, state.pendingDepositWeiUser))
        .add(subOrZero(state.pendingWithdrawalWeiHub, state.pendingDepositWeiHub))
        .sub(outOfChannel.amountWei),
      totalChannelToken: state.balanceTokenUser
        .add(state.balanceTokenHub)
        .add(subOrZero(state.pendingWithdrawalTokenUser, state.pendingDepositTokenUser))
        .add(subOrZero(state.pendingWithdrawalTokenHub, state.pendingDepositTokenHub))
        .sub(outOfChannel.amountToken),
    }
    return total
  }

  private findMatchingEvent(prev: ChannelStateBN, events: VerboseChannelEventBN[], fieldsToExclude: string = ""): VerboseChannelEventBN | null {
    const compFields = ["user", "contractAddress", "txCountChain"].filter(f => f !== fieldsToExclude)
    return events.filter(e => {
      // only return events whos contractAddress, txCountChain,
      // and user address are the same as the previous state.
      return this.hasInequivalent([e, prev], compFields) === null
    })[0]
  }

  private parseChannelEventTxReceipt(name: ChannelEventReason, txReceipt: TransactionReceipt, contractAddress: string): VerboseChannelEventBN[] {

    if (!txReceipt.logs) {
      throw new Error('Uh-oh! No Tx logs found. Are you sure the receipt is correct?')
    }

    const inputs = EventInputs[name]
    if (!inputs) {
      // indicates invalid name provided
      throw new Error(`Uh-oh! No inputs found. Are you sure you did typescript good? Check 'ChannelEventReason' in 'types.ts' in the source. Event name provided: ${name}`)
    }

    const eventTopic = this.web3.eth.abi.encodeEventSignature({
      name,
      type: 'event',
      inputs,
    })

    /*
    ContractEvent.fromRawEvent({
      log: log,
      txIndex: log.transactionIndex,
      logIndex: log.logIndex,
      contract: this.contract._address,
      sender: txsIndex[log.transactionHash].from,
      timestamp: blockIndex[log.blockNumber].timestamp * 1000
    })
    */

    let parsed: VerboseChannelEventBN[] = []
    txReceipt.logs.forEach((log) => {
      // logs have the format where multiple topics
      // can adhere to the piece of data you are looking for
      // only seach the logs if the topic is contained
      let raw = {} as any
      if (log.topics[0] !== eventTopic) {
        return
      }
      // will be returned with values double indexed, one under
      // their field names, and one under an `_{index}` value, where
      // there index is a numeric value in the list corr to the order
      // in which they are emitted/defined in the contract
      let tmp = this.web3.eth.abi.decodeLog(inputs, log.data, log.topics) as any
      // store only the descriptive field names
      Object.keys(tmp).forEach((field) => {
        if (!field.match(/\d/g) && !field.startsWith('__')) {
          raw[field] = tmp[field]
        }
      })

      // NOTE: The second topic in the log with the events topic
      // is the indexed user. This is valid for all Channel events in contract
      raw.user = '0x' + log.topics[1].substring('0x'.length + 12 * 2).toLowerCase()
      parsed.push(convertVerboseEvent("bn", makeEventVerbose(
        raw,
        this.hubAddress,
        contractAddress)
      ))
    })

    return parsed
  }

  private parseDidUpdateChannelTxReceipt(txReceipt: TransactionReceipt): any {
    if (!txReceipt.logs) {
      return null
    }

    const inputs = [
      { type: 'address', name: 'user', indexed: true },
      { type: 'uint256', name: 'senderIdx' },
      { type: 'uint256[2]', name: 'weiBalances' },
      { type: 'uint256[2]', name: 'tokenBalances' },
      { type: 'uint256[4]', name: 'pendingWeiUpdates' },
      { type: 'uint256[4]', name: 'pendingTokenUpdates' },
      { type: 'uint256[2]', name: 'txCount' },
      { type: 'bytes32', name: 'threadRoot' },
      { type: 'uint256', name: 'threadCount' },
    ]
<<<<<<< HEAD

    const eventTopic = this.web3.eth.abi.encodeEventSignature({
      name: 'DidUpdateChannel',
      type: 'event',
      inputs,
    })

    /*
    ContractEvent.fromRawEvent({
      log: log,
      txIndex: log.transactionIndex,
      logIndex: log.logIndex,
      contract: this.contract._address,
      sender: txsIndex[log.transactionHash].from,
      timestamp: blockIndex[log.blockNumber].timestamp * 1000
    })
    */

=======

    const eventTopic = this.web3.eth.abi.encodeEventSignature({
      name: 'DidUpdateChannel',
      type: 'event',
      inputs,
    })

    /*
    ContractEvent.fromRawEvent({
      log: log,
      txIndex: log.transactionIndex,
      logIndex: log.logIndex,
      contract: this.contract._address,
      sender: txsIndex[log.transactionHash].from,
      timestamp: blockIndex[log.blockNumber].timestamp * 1000
    })
    */

>>>>>>> fc398890
    let raw = {} as any
    txReceipt.logs.forEach((log) => {
      if (log.topics.indexOf(eventTopic) > -1) {
        let tmp = this.web3.eth.abi.decodeLog(inputs, log.data, log.topics) as any
        Object.keys(tmp).forEach((field) => {
          if (isNaN(parseInt(field.substring(0, 1), 10)) && !field.startsWith('_')) {
            raw[field] = tmp[field]
          }
        })
      }
      // NOTE: The second topic in the log with the events topic
      // is the indexed user.
      raw.user = '0x' + log.topics[1].substring('0x'.length + 12 * 2).toLowerCase()
    })

    /*
    event DidUpdateChannel (
      address indexed user,
      uint256 senderIdx, // 0: hub, 1: user
      uint256[2] weiBalances, // [hub, user]
      uint256[2] tokenBalances, // [hub, user]
      uint256[4] pendingWeiUpdates, // [hubDeposit, hubWithdrawal, userDeposit, userWithdrawal]
      uint256[4] pendingTokenUpdates, // [hubDeposit, hubWithdrawal, userDeposit, userWithdrawal]
      uint256[2] txCount, // [global, onchain]
      bytes32 threadRoot,
      uint256 threadCount
    );
    */

    return {
      user: raw.user,
      sender: raw.senderIdx === '1' ? raw.user : this.hubAddress,
      pendingDepositWeiHub: toBN(raw.pendingWeiUpdates[0]),
      pendingDepositWeiUser: toBN(raw.pendingWeiUpdates[2]),
      pendingDepositTokenHub: toBN(raw.pendingTokenUpdates[0]),
      pendingDepositTokenUser: toBN(raw.pendingTokenUpdates[2]),
      pendingWithdrawalWeiHub: toBN(raw.pendingWeiUpdates[1]),
      pendingWithdrawalWeiUser: toBN(raw.pendingWeiUpdates[3]),
      pendingWithdrawalTokenHub: toBN(raw.pendingTokenUpdates[1]),
      pendingWithdrawalTokenUser: toBN(raw.pendingTokenUpdates[3]),
      txCountChain: parseInt(raw.txCount[1], 10),
    }
  }

  private logChannel(prev: ChannelStateBN | UnsignedChannelStateBN) {
    if (!(prev as ChannelStateBN).sigUser) {
      return JSON.stringify(convertChannelState("str-unsigned", prev))
    } else {
      return JSON.stringify(convertChannelState("str", prev as ChannelStateBN))
    }
  }

  private logArgs(args: ArgsTypes, reason: ChannelUpdateReason) {
    return JSON.stringify(convertArgs("str", reason, args as any))
  }
}<|MERGE_RESOLUTION|>--- conflicted
+++ resolved
@@ -1,9 +1,5 @@
 import { subOrZero, objMap } from './StateGenerator'
-<<<<<<< HEAD
 import { convertProposePending, InvalidationArgs, ArgsTypes, UnsignedThreadStateBN, EmptyChannelArgs, VerboseChannelEvent, VerboseChannelEventBN, EventInputs, ChannelEventReason, convertVerboseEvent, makeEventVerbose, SignedDepositRequestProposal, WithdrawalParametersBN, withdrawalParamsNumericFields } from './types'
-=======
-import { convertProposePending, InvalidationArgs, ArgsTypes, UnsignedThreadStateBN, EmptyChannelArgs, VerboseChannelEvent, VerboseChannelEventBN, EventInputs, ChannelEventReason, convertVerboseEvent, makeEventVerbose, SignedDepositRequestProposal, WithdrawalParametersBN } from './types'
->>>>>>> fc398890
 import { PendingArgs } from './types'
 import { PendingArgsBN } from './types'
 import Web3 = require('web3')
@@ -43,12 +39,7 @@
   ConfirmPendingArgs,
   convertThreadPayment,
   Payment,
-<<<<<<< HEAD
-  convertArgs
-=======
   convertArgs,
-  withdrawalParamsNumericFields
->>>>>>> fc398890
 } from './types'
 import { StateGenerator } from './StateGenerator'
 import { Utils } from './Utils'
@@ -196,7 +187,6 @@
 
     if (args.timeout < 0) {
       return `Timeouts must be zero or greater when proposing a deposit. (args: ${JSON.stringify(args)}, prev: ${JSON.stringify(prev)})`
-<<<<<<< HEAD
     }
 
     // ensure the deposit is correctly signed by user if the sig user
@@ -213,8 +203,6 @@
       } catch (e) {
         return `Invalid signer detected. ` + e.message + ` (prev: ${this.logChannel(prev)}, args: ${this.logArgs(args, "ProposePendingDeposit")}`
       }
-=======
->>>>>>> fc398890
     }
 
     return null
@@ -443,8 +431,6 @@
     return this.stateGenerator.emptyChannel(matchingEvent)
   }
 
-<<<<<<< HEAD
-=======
   public async generateConfirmPending(prevStr: ChannelState, args: ConfirmPendingArgs): Promise<UnsignedChannelState> {
     const prev = convertChannelState("bn", prevStr)
     const error = await this.confirmPending(prev, args)
@@ -455,7 +441,6 @@
     return this.stateGenerator.confirmPending(prev)
   }
 
->>>>>>> fc398890
   // NOTE: the prev here is NOT the previous state in the state-chain 
   // of events. Instead it is the previously "valid" update, meaning the 
   // previously double signed upate with no pending ops
@@ -494,19 +479,11 @@
 
   public openThread(prev: ChannelStateBN, initialThreadStates: ThreadState[], args: ThreadStateBN): string | null {
     // NOTE: tests mock web3. signing is tested in Utils
-<<<<<<< HEAD
-
-    // If user is sender then that means that prev is sender-hub channel
-    // If user is receiver then that means that prev is hub-receiver channel
-    const userIsSender = args.sender === prev.user
-
-=======
 
     // If user is sender then that means that prev is sender-hub channel
     // If user is receiver then that means that prev is hub-receiver channel
     const userIsSender = args.sender == prev.user
 
->>>>>>> fc398890
     // First check thread state independently
     // Then check that thread state against prev channel state:
     // 1. Sender or hub can afford thread
@@ -819,11 +796,7 @@
     try {
       this.assertThreadSigner(convertThreadState('str', args))
     } catch (e) {
-<<<<<<< HEAD
-      return e.message
-=======
       errs.push('Error asserting thread signer: ' + e.message)
->>>>>>> fc398890
     }
 
     if (errs) {
@@ -1120,7 +1093,6 @@
       { type: 'bytes32', name: 'threadRoot' },
       { type: 'uint256', name: 'threadCount' },
     ]
-<<<<<<< HEAD
 
     const eventTopic = this.web3.eth.abi.encodeEventSignature({
       name: 'DidUpdateChannel',
@@ -1139,26 +1111,6 @@
     })
     */
 
-=======
-
-    const eventTopic = this.web3.eth.abi.encodeEventSignature({
-      name: 'DidUpdateChannel',
-      type: 'event',
-      inputs,
-    })
-
-    /*
-    ContractEvent.fromRawEvent({
-      log: log,
-      txIndex: log.transactionIndex,
-      logIndex: log.logIndex,
-      contract: this.contract._address,
-      sender: txsIndex[log.transactionHash].from,
-      timestamp: blockIndex[log.blockNumber].timestamp * 1000
-    })
-    */
-
->>>>>>> fc398890
     let raw = {} as any
     txReceipt.logs.forEach((log) => {
       if (log.topics.indexOf(eventTopic) > -1) {
