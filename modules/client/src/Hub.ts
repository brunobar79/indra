--- conflicted
+++ resolved
@@ -36,8 +36,7 @@
   authChallenge(): Promise<string>
   authResponse(nonce: string, address: string, signature: string): Promise<string>
   buy<PurchaseMetaType = any, PaymentMetaType = any>(
-    meta: PurchaseMetaType,
-    payments: Array<PurchasePayment<PaymentMetaType>>,
+    meta: PurchaseMetaType, payments: Array<PurchasePayment<PaymentMetaType>>,
   ): Promise<PurchasePaymentHubResponse>
   config(): Promise<HubConfig>
   getActiveThreads(): Promise<ThreadState[]>
@@ -48,12 +47,11 @@
   getChannelByUser(user: Address): Promise<ChannelRow>
   getChannelStateAtNonce(txCountGlobal: number): Promise<ChannelStateUpdate>
   getCustodialBalance(): Promise<CustodialBalanceRow | undefined>
-  getExchangeRates(): Promise<ExchangeRates> // TODO: name is typo
+  getExchangeRates(): Promise<ExchangeRates>
   getIncomingThreads(): Promise<ThreadRow[]>
   getLastThreadUpdateId(): Promise<number>
-  getLatestChannelStateAndUpdate(): Promise<{
-    state: ChannelState, update: UpdateRequest,
-  } | undefined>
+  getLatestChannelStateAndUpdate(
+  ): Promise<{ state: ChannelState, update: UpdateRequest } | undefined>
   getLatestStateNoPendingOps(): Promise<ChannelState | undefined>
   getPaymentById(id: string): Promise<PurchaseRowWithPayments<object, string>>
   getPaymentHistory(): Promise<PurchasePaymentRow[]>
@@ -61,26 +59,17 @@
   getThreadByParties(partyB: Address, userIsSender: boolean): Promise<ThreadRow>
   getThreadInitialStates(): Promise<ThreadState[]>
   redeem(
-    secret: string,
-    txCount: number,
-    lastThreadUpdateId: number,
+    secret: string, txCount: number, lastThreadUpdateId: number,
   ): Promise<PurchasePaymentHubResponse & { amount: Payment }>
-<<<<<<< HEAD
-=======
-  sync(txCountGlobal: number, lastThreadUpdateId: number): Promise<Sync | null>
-  getExchangeRates(): Promise<ExchangeRates>
-  getPaymentHistory(): Promise<PurchasePaymentRow[]>
-  getPaymentById(id: string): Promise<PurchaseRowWithPayments<object, string>>
-  buy<PurchaseMetaType=any, PaymentMetaType=any>(
-    meta: PurchaseMetaType,
-    payments: PurchasePayment<PaymentMetaType>[],
-  ): Promise<PurchasePaymentHubResponse>
-  requestDeposit(deposit: SignedDepositRequestProposal, txCount: number, lastThreadUpdateId: number): Promise<Sync>
+  requestCollateral(txCountGlobal: number): Promise<Sync>
+  requestCustodialWithdrawal(
+    amountToken: BN, recipient: Address,
+  ): Promise<CustodialWithdrawalRow | null>
+  requestDeposit(
+    deposit: SignedDepositRequestProposal, txCount: number, lastThreadUpdateId: number,
+  ): Promise<Sync>
+  requestExchange(weiToSell: string, tokensToSell: string, txCountGlobal: number): Promise<Sync>
   requestWithdrawal(withdrawal: WithdrawalParameters, txCountGlobal: number): Promise<Sync>
-  requestCustodialWithdrawal(amountToken: BN, recipient: Address): Promise<CustodialWithdrawalRow | null>
-  requestExchange(weiToSell: string, tokensToSell: string, txCountGlobal: number): Promise<Sync>
->>>>>>> e8451142
-  requestCollateral(txCountGlobal: number): Promise<Sync>
   startProfileSession(): Promise<void>
   sync(txCountGlobal: number, lastThreadUpdateId: number): Promise<Sync | undefined>
   updateHub(
@@ -99,10 +88,6 @@
     this.networking = networking
     this.wallet = wallet
   }
-
-<<<<<<< HEAD
-  public async getProfileConfig(): Promise<PaymentProfileConfig | undefined> {
-=======
   public async requestCustodialWithdrawal(amountToken: BN, recipient: Address): Promise<CustodialWithdrawalRow | null> {
     try {
       const res = (await this.networking.post(
@@ -122,8 +107,7 @@
     }
   }
 
-  public async getProfileConfig(): Promise<PaymentProfileConfig | null> {
->>>>>>> e8451142
+  public async getProfileConfig(): Promise<PaymentProfileConfig | undefined> {
     try {
       const res: PaymentProfileConfig | undefined = (await this.networking.post(
         `profile/user/${this.wallet.address}`, {
@@ -147,23 +131,12 @@
 
   public async getCustodialBalance(): Promise<CustodialBalanceRow | undefined> {
     try {
-<<<<<<< HEAD
       const res: CustodialBalanceRow | undefined = (await this.networking.post(
-=======
-      const res = (await this.networking.post(
->>>>>>> e8451142
         `custodial/${this.wallet.address}/balance`, {
           authToken: await this.getAuthToken(),
         },
       )).data
-<<<<<<< HEAD
-      return res ? res : undefined
-=======
-      // const res = (await this.networking.get(
-      //   `custodial/${this.wallet.address}/balance`)
-      // ).data
-      return res ? res : null
->>>>>>> e8451142
+      return res ? res : undefined
     } catch (e) {
       if (e.status === 404) {
         console.log(`Custodial balances not found for user ${this.wallet.address}`)
