<<<<<<< HEAD
import { WithdrawalParameters, ChannelManagerChannelDetails, Sync, ThreadState, addSigToThreadState, ThreadStateUpdate } from './types'
import { SignedDepositRequestProposal, Omit } from './types'
=======
import { WithdrawalParameters, ChannelManagerChannelDetails, Sync, ThreadState, addSigToThreadState, ThreadStateUpdate, channelUpdateToUpdateRequest, ThreadHistoryItem } from './types'
import { DepositArgs, SignedDepositRequestProposal, Omit } from './types'
>>>>>>> fc398890
import { PurchaseRequest } from './types'
import { UpdateRequest } from './types'
import { createStore, Action, applyMiddleware } from 'redux'
require('dotenv').config()
import { EventEmitter } from 'events'
import Web3 = require('web3')
// local imports
import { ChannelManager as TypechainChannelManager } from './contract/ChannelManager'
import { default as ChannelManagerAbi } from './contract/ChannelManagerAbi'
import { Networking } from './helpers/networking'
import BuyController from './controllers/BuyController'
import DepositController from './controllers/DepositController'
import SyncController from './controllers/SyncController'
import StateUpdateController from './controllers/StateUpdateController'
import WithdrawalController from './controllers/WithdrawalController'
import { Utils } from './Utils'
import {
  Validator,
} from './validator'
import {
  ChannelState,
  ChannelStateUpdate,
  Payment,
  addSigToChannelState,
  ChannelRow,
  ThreadRow,
  UnsignedThreadState,
  UnsignedChannelState,
  PurchasePayment,
  PurchasePaymentHubResponse,
} from './types'
import { default as Logger } from "./lib/Logger";
import { ConnextStore, ConnextState, PersistentState } from "./state/store";
import { handleStateFlags } from './state/middleware'
import { reducers } from "./state/reducers";
import { isFunction, ResolveablePromise, timeoutPromise } from "./lib/utils";
import { toBN } from './helpers/bn'
import { ExchangeController } from './controllers/ExchangeController'
import { ExchangeRates } from './state/ConnextState/ExchangeRates'
import CollateralController from "./controllers/CollateralController";
import { AbstractController } from './controllers/AbstractController'
import { EventLog } from 'web3/types';
import ThreadsController from './controllers/ThreadsController';
import { getLastThreadUpdateId } from './lib/getLastThreadUpdateId';

type Address = string
// anytime the hub is sending us something to sign we need a verify method that verifies that the hub isn't being a jerk

/*********************************
 ****** CONSTRUCTOR TYPES ********
 *********************************/
// contract constructor options
export interface ContractOptions {
  hubAddress: string
  tokenAddress: string
}

// connext constructor options
// NOTE: could extend ContractOptions, doesnt for future readability
export interface ConnextOptions {
  web3: Web3
  hubUrl: string
  contractAddress: string
  hubAddress: Address
  hub?: IHubAPIClient
  tokenAddress?: Address
  tokenName?: string
}

export interface IHubAPIClient {
  getChannel(): Promise<ChannelRow>
  getChannelStateAtNonce(txCountGlobal: number): Promise<ChannelStateUpdate>
  getThreadInitialStates(): Promise<ThreadState[]>
  getIncomingThreads(): Promise<ThreadRow[]>
  getActiveThreads(): Promise<ThreadState[]>
  getLastThreadUpdateId(): Promise<number>
  getAllThreads(): Promise<ThreadState[]>
  getThreadByParties(partyB: Address, userIsSender: boolean): Promise<ThreadRow>
  sync(txCountGlobal: number, lastThreadUpdateId: number): Promise<Sync | null>
  getExchangerRates(): Promise<ExchangeRates> // TODO: name is typo
  buy<PurchaseMetaType=any, PaymentMetaType=any>(
    meta: PurchaseMetaType,
    payments: PurchasePayment<PaymentMetaType>[],
  ): Promise<PurchasePaymentHubResponse>
  requestDeposit(deposit: SignedDepositRequestProposal, txCount: number, lastThreadUpdateId: number): Promise<Sync>
  requestWithdrawal(withdrawal: WithdrawalParameters, txCountGlobal: number): Promise<Sync>
  requestExchange(weiToSell: string, tokensToSell: string, txCountGlobal: number): Promise<Sync>
  requestCollateral(txCountGlobal: number): Promise<Sync>
  updateHub(updates: UpdateRequest[], lastThreadUpdateId: number): Promise<{
    error: string | null
    updates: Sync
  }>
  updateThread(update: ThreadStateUpdate): Promise<ThreadStateUpdate>
  getLatestChannelStateAndUpdate(): Promise<{state: ChannelState, update: UpdateRequest} | null>
  getLatestStateNoPendingOps(): Promise<ChannelState | null>
}

class HubAPIClient implements IHubAPIClient {
  private user: Address
  private networking: Networking
  private tokenName?: string

  constructor(user: Address, networking: Networking, tokenName?: string) {
    this.user = user
    this.networking = networking
    this.tokenName = tokenName
  }

  async getLatestStateNoPendingOps(): Promise<ChannelState | null> {
    try {
      const res = await this.networking.get(`channel/${this.user}/latest-no-pending`)
      if (!res.data) {
        return null
      }
      return res.data
    } catch (e) {
      if (e.status == 404) {
        console.log(`Channel not found for user ${this.user}`)
        return null
      }
      console.log('Error getting latest state no pending ops:', e)
      throw e
    }
  }

  async getLastThreadUpdateId(): Promise<number> {
    try {
      const res = await this.networking.get(`thread/${this.user}/last-update-id`)
      if (!res.data) {
        return 0
      }
      return res.data.latestThreadUpdateId
    } catch (e) {
      if (e.status == 404) {
        console.log(`Thread update not found for user ${this.user}`)
        return 0
      }
      console.log('Error getting latest state no pending ops:', e)
      throw e
    }
  }

  async getLatestChannelStateAndUpdate(): Promise<{state: ChannelState, update: UpdateRequest} | null> {
    try {
      const res = await this.networking.get(`channel/${this.user}/latest-update`)
      if (!res.data) {
        return null
      }
      return { state: res.data.state, update: channelUpdateToUpdateRequest(res.data) }
    } catch (e) {
      if (e.status == 404) {
        console.log(`Channel not found for user ${this.user}`)
        return null
      }
      console.log('Error getting latest state:', e)
      throw e
    }
  }

  async updateThread(update: ThreadStateUpdate): Promise<ThreadStateUpdate> {
    // 'POST /:sender/to/:receiver/update': 'doUpdateThread'
    try {
      const res = await this.networking.post(`thread/${update.state.sender}/to/${update.state.receiver}/update`, {
        update
      })
      return res.data
    } catch (e) {
      if (e.statusCode === 404) {
        throw new Error(`Thread not found for sender ${update.state.sender} and receiver ${update.state.receiver}`)
      }
      throw e
    }
  }

  async getChannel(): Promise<ChannelRow> {
    // get the current channel state and return it
    try {
      const res = await this.networking.get(`channel/${this.user}`)
      return res.data
    } catch (e) {
      if (e.statusCode === 404) {
        throw new Error(`Channel not found for user ${this.user}`)
      }
      throw e
    }
  }

  // return state at specified global nonce
  async getChannelStateAtNonce(
    txCountGlobal: number,
  ): Promise<ChannelStateUpdate> {
    // get the channel state at specified nonce
    try {
      const response = await this.networking.get(
        `channel/${this.user}/update/${txCountGlobal}`
      )
      return response.data
    } catch (e) {
      throw new Error(
        `Cannot find update for user ${this.user} at nonce ${txCountGlobal}, ${e.toString()}`
      )
    }
  }

  async getThreadInitialStates(): Promise<ThreadState[]> {
    // get the current channel state and return it
    const response = await this.networking.get(
      `thread/${this.user}/initial-states`,
    )
    if (!response.data) {
      return []
    }
    return response.data
  }

  async getActiveThreads(): Promise<ThreadState[]> {
    // get the current channel state and return it
    const response = await this.networking.get(
      `thread/${this.user}/active`,
    )
    if (!response.data) {
      return []
    }
    return response.data
  }

  async getAllThreads(): Promise<ThreadState[]> {
    // get the current channel state and return it
    const response = await this.networking.get(
      `thread/${this.user}/all`,
    )
    if (!response.data) {
      return []
    }
    return response.data
  }

  async getIncomingThreads(): Promise<ThreadRow[]> {
    // get the current channel state and return it
    const response = await this.networking.get(
      `thread/${this.user}/incoming`,
    )
    if (!response.data) {
      return []
    }
    return response.data
  }

  // return all threads between 2 addresses
  async getThreadByParties(
    partyB: Address,
    userIsSender: boolean,
  ): Promise<ThreadRow> {
    // get receiver threads
    const response = await this.networking.get(
      `thread/${userIsSender ? this.user : partyB}/to/${userIsSender ? partyB : this.user}`,
    )
    return response.data
  }

  // hits the hubs sync endpoint to return all actionable states
  async sync(
    txCountGlobal: number,
    lastThreadUpdateId: number
  ): Promise<Sync | null> {
    try {
      const res = await this.networking.get(
        `channel/${this.user}/sync?lastChanTx=${txCountGlobal}&lastThreadUpdateId=${lastThreadUpdateId}`,
      )
      return res.data
    } catch (e) {
      if (e.status === 404) {
        return null
      }
      throw e
    }
  }

  async getExchangerRates(): Promise<ExchangeRates> {
    const { data } = await this.networking.get('exchangeRate')
    return data.rates
  }

  async buy<PurchaseMetaType=any, PaymentMetaType=any>(
    meta: PurchaseMetaType,
    payments: PurchasePayment<PaymentMetaType>[],
  ): Promise<PurchasePaymentHubResponse> {
    const { data } = await this.networking.post('payments/purchase', { meta, payments })
    return data
  }

  // post to hub telling user wants to deposit
  requestDeposit = async (
    deposit: SignedDepositRequestProposal,
    txCount: number,
    lastThreadUpdateId: number,
  ): Promise<Sync> => {
    if (!deposit.sigUser) {
      throw new Error(`No signature detected on the deposit request. Deposit: ${deposit}, txCount: ${txCount}, lastThreadUpdateId: ${lastThreadUpdateId}`)
    }
    const response = await this.networking.post(
      `channel/${this.user}/request-deposit`,
      {
        depositWei: deposit.amountWei,
        depositToken: deposit.amountToken,
        sigUser: deposit.sigUser,
        lastChanTx: txCount,
        lastThreadUpdateId,
      },
    )
    return response.data
  }

  // post to hub telling user wants to withdraw
  requestWithdrawal = async (
    withdrawal: WithdrawalParameters,
    txCountGlobal: number
  ): Promise<Sync> => {
    const response = await this.networking.post(
      `channel/${this.user}/request-withdrawal`,
      { ...withdrawal, lastChanTx: txCountGlobal },
    )
    return response.data
  }

  async requestExchange(weiToSell: string, tokensToSell: string, txCountGlobal: number): Promise<Sync> {
    const { data } = await this.networking.post(
      `channel/${this.user}/request-exchange`,
      { weiToSell, tokensToSell, lastChanTx: txCountGlobal }
    )
    return data
  }

  // performer calls this when they wish to start a show
  // return the proposed deposit fro the hub which should then be verified and cosigned
  requestCollateral = async (txCountGlobal: number): Promise<Sync> => {
    // post to hub
    const response = await this.networking.post(
      `channel/${this.user}/request-collateralization`,
      {
        lastChanTx: txCountGlobal
      },
    )
    return response.data
  }

  // post to hub to batch verify state updates
  updateHub = async (
    updates: UpdateRequest[],
    lastThreadUpdateId: number,
  ): Promise<{ error: string | null, updates: Sync }> => {
    // post to hub
    const response = await this.networking.post(
      `channel/${this.user}/update`,
      {
        lastThreadUpdateId,
        updates,
      },
    )
    return response.data
  }
}

// connext constructor options
// NOTE: could extend ContractOptions, doesnt for future readability
export interface ConnextOptions {
  web3: Web3
  hubUrl: string
  contractAddress: string
  hubAddress: Address
  hub?: IHubAPIClient
  tokenAddress?: Address
  tokenName?: string
}

export abstract class IWeb3TxWrapper {
  abstract awaitEnterMempool(): Promise<void>

  abstract awaitFirstConfirmation(): Promise<void>
}

/**
 * A wrapper around the Web3 PromiEvent
 * (https://web3js.readthedocs.io/en/1.0/callbacks-promises-events.html#promievent)
 * that makes the different `await` behaviors explicit.
 *
 * For example:
 *
 *   > const tx = channelManager.userAuthorizedUpdate(...)
 *   > await tx.awaitEnterMempool()
 */
export class Web3TxWrapper extends IWeb3TxWrapper {
  private tx: any

  private address: string
  private name: string
  private onTxHash = new ResolveablePromise<void>()
  private onFirstConfirmation = new ResolveablePromise<void>()

  constructor(address: string, name: string, tx: any) {
    super()

    this.address = address
    this.name = name
    this.tx = tx

    tx.once('transactionHash', (hash: string) => {
      console.log(`Sending ${this.name} to ${this.address}: in mempool: ${hash}`)
      this.onTxHash.resolve()
    })

    tx.once('confirmation', (confirmation: number, receipt: any) => {
      console.log(`Sending ${this.name} to ${this.address}: confirmed:`, receipt)
      this.onFirstConfirmation.resolve()
    })
  }

  awaitEnterMempool(): Promise<void> {
    return this.onTxHash as any
  }

  awaitFirstConfirmation(): Promise<void> {
    return this.onFirstConfirmation as any
  }
}

export type ChannelManagerChannelDetails = {
  txCountGlobal: number
  txCountChain: number
  threadRoot: string
  threadCount: number
  exitInitiator: string
  channelClosingTime: number
  status: string
}

export interface IChannelManager {
  gasMultiple: number
  userAuthorizedUpdate(state: ChannelState): Promise<IWeb3TxWrapper>
  getPastEvents(user: Address, eventName: string, fromBlock: number): Promise<EventLog[]>
  getChannelDetails(user: string): Promise<ChannelManagerChannelDetails>
  startExit(state: ChannelState): Promise<IWeb3TxWrapper>
  startExitWithUpdate(state: ChannelState): Promise<IWeb3TxWrapper>
  emptyChannelWithChallenge(state: ChannelState): Promise<IWeb3TxWrapper>
  emptyChannel(state: ChannelState): Promise<IWeb3TxWrapper>
  startExitThread(state: ChannelState, threadState: ThreadState, proof: any): Promise<IWeb3TxWrapper>
  startExitThreadWithUpdate(state: ChannelState, threadInitialState: ThreadState, threadUpdateState: ThreadState, proof: any): Promise<IWeb3TxWrapper>
  challengeThread(state: ChannelState, threadState: ThreadState): Promise<IWeb3TxWrapper>
  emptyThread(state: ChannelState, threadState: ThreadState, proof: any): Promise<IWeb3TxWrapper>
  nukeThreads(state: ChannelState): Promise<IWeb3TxWrapper>
}

export class ChannelManager implements IChannelManager {
  address: string
  cm: TypechainChannelManager
  gasMultiple: number

  constructor(web3: any, address: string, gasMultiple: number) {
    this.address = address
    this.cm = new web3.eth.Contract(ChannelManagerAbi.abi, address) as any
    this.gasMultiple = gasMultiple
  }

  async getPastEvents(user: Address, eventName: string, fromBlock: number) {
    const events = await this.cm.getPastEvents(
      eventName,
      {
        filter: { user },
        fromBlock,
        toBlock: "latest",
      }
    )
    return events
  }

  async userAuthorizedUpdate(state: ChannelState) {
    // deposit on the contract
    const call = this.cm.methods.userAuthorizedUpdate(
      state.recipient, // recipient
      [
        state.balanceWeiHub,
        state.balanceWeiUser,
      ],
      [
        state.balanceTokenHub,
        state.balanceTokenUser,
      ],
      [
        state.pendingDepositWeiHub,
        state.pendingWithdrawalWeiHub,
        state.pendingDepositWeiUser,
        state.pendingWithdrawalWeiUser,
      ],
      [
        state.pendingDepositTokenHub,
        state.pendingWithdrawalTokenHub,
        state.pendingDepositTokenUser,
        state.pendingWithdrawalTokenUser,
      ],
      [state.txCountGlobal, state.txCountChain],
      state.threadRoot,
      state.threadCount,
      state.timeout,
      state.sigHub!,
    )

    const sendArgs = {
      from: state.user,
      value: state.pendingDepositWeiUser,
    } as any
    const gasEstimate = await call.estimateGas(sendArgs)
    
    sendArgs.gas = toBN(Math.ceil(gasEstimate * this.gasMultiple))
    return new Web3TxWrapper(this.address, 'userAuthorizedUpdate', call.send(sendArgs))
  }

  async startExit(state: ChannelState) {
    const call = this.cm.methods.startExit(
      state.user
    )

    const sendArgs = {
      from: state.user,
      value: 0,
    } as any
    const gasEstimate = await call.estimateGas(sendArgs)
    sendArgs.gas = toBN(gasEstimate * this.gasMultiple)
    return new Web3TxWrapper(this.address, 'startExit', call.send(sendArgs))
  }

  async startExitWithUpdate(state: ChannelState) {
    const call = this.cm.methods.startExitWithUpdate(
      [ state.user, state.recipient ],
      [
        state.balanceWeiHub,
        state.balanceWeiUser,
      ],
      [
        state.balanceTokenHub,
        state.balanceTokenUser,
      ],
      [
        state.pendingDepositWeiHub,
        state.pendingWithdrawalWeiHub,
        state.pendingDepositWeiUser,
        state.pendingWithdrawalWeiUser,
      ],
      [
        state.pendingDepositTokenHub,
        state.pendingWithdrawalTokenHub,
        state.pendingDepositTokenUser,
        state.pendingWithdrawalTokenUser,
      ],
      [state.txCountGlobal, state.txCountChain],
      state.threadRoot,
      state.threadCount,
      state.timeout,
      state.sigHub as string,
      state.sigUser as string,
    )

    const sendArgs = {
      from: state.user,
      value: 0,
    } as any
    const gasEstimate = await call.estimateGas(sendArgs)
    sendArgs.gas = toBN(gasEstimate * this.gasMultiple)
    return new Web3TxWrapper(this.address, 'startExitWithUpdate', call.send(sendArgs))
  }

  async emptyChannelWithChallenge(state: ChannelState) {
    const call = this.cm.methods.emptyChannelWithChallenge(
      [ state.user, state.recipient ],
      [
        state.balanceWeiHub,
        state.balanceWeiUser,
      ],
      [
        state.balanceTokenHub,
        state.balanceTokenUser,
      ],
      [
        state.pendingDepositWeiHub,
        state.pendingWithdrawalWeiHub,
        state.pendingDepositWeiUser,
        state.pendingWithdrawalWeiUser,
      ],
      [
        state.pendingDepositTokenHub,
        state.pendingWithdrawalTokenHub,
        state.pendingDepositTokenUser,
        state.pendingWithdrawalTokenUser,
      ],
      [state.txCountGlobal, state.txCountChain],
      state.threadRoot,
      state.threadCount,
      state.timeout,
      state.sigHub as string,
      state.sigUser as string,
    )

    const sendArgs = {
      from: state.user,
      value: 0,
    } as any
    const gasEstimate = await call.estimateGas(sendArgs)
    sendArgs.gas = toBN(gasEstimate * this.gasMultiple)
    return new Web3TxWrapper(this.address, 'emptyChannelWithChallenge', call.send(sendArgs))
  }

  async emptyChannel(state: ChannelState) {
    const call = this.cm.methods.emptyChannel(
      state.user,
    )

    const sendArgs = {
      from: state.user,
      value: 0,
    } as any
    const gasEstimate = await call.estimateGas(sendArgs)
    sendArgs.gas = toBN(gasEstimate * this.gasMultiple)
    return new Web3TxWrapper(this.address, 'emptyChannel', call.send(sendArgs))
  }

  async startExitThread(state: ChannelState, threadState: ThreadState, proof: any) {
    const call = this.cm.methods.startExitThread(
      state.user,
      threadState.sender,
      threadState.receiver,
      threadState.threadId,
      [threadState.balanceWeiSender, threadState.balanceWeiReceiver],
      [threadState.balanceTokenSender, threadState.balanceTokenReceiver],
      proof,
      threadState.sigA,
    )

    const sendArgs = {
      from: state.user,
      value: 0,
    } as any
    const gasEstimate = await call.estimateGas(sendArgs)
    sendArgs.gas = toBN(gasEstimate * this.gasMultiple)
    return new Web3TxWrapper(this.address, 'startExitThread', call.send(sendArgs))
  }

  async startExitThreadWithUpdate(state: ChannelState, threadInitialState: ThreadState, threadUpdateState: ThreadState, proof: any) {
    const call = this.cm.methods.startExitThreadWithUpdate(
      state.user,
      [threadInitialState.sender, threadInitialState.receiver],
      threadInitialState.threadId,
      [threadInitialState.balanceWeiSender, threadInitialState.balanceWeiReceiver],
      [threadInitialState.balanceTokenSender, threadInitialState.balanceTokenReceiver],
      proof,
      threadInitialState.sigA,
      [threadUpdateState.balanceWeiSender, threadUpdateState.balanceWeiReceiver],
      [threadUpdateState.balanceTokenSender, threadUpdateState.balanceTokenReceiver],
      threadUpdateState.txCount,
      threadUpdateState.sigA
    )

    const sendArgs = {
      from: state.user,
      value: 0,
    } as any
    const gasEstimate = await call.estimateGas(sendArgs)
    sendArgs.gas = toBN(gasEstimate * this.gasMultiple)
    return new Web3TxWrapper(this.address, 'startExitThreadWithUpdate', call.send(sendArgs))
  }

  async challengeThread(state: ChannelState, threadState: ThreadState) {
    const call = this.cm.methods.challengeThread(
      threadState.sender, 
      threadState.receiver,
      threadState.threadId,
      [threadState.balanceWeiSender, threadState.balanceWeiReceiver],
      [threadState.balanceTokenSender, threadState.balanceTokenReceiver],
      threadState.txCount,
      threadState.sigA
    )

    const sendArgs = {
      from: state.user,
      value: 0,
    } as any
    const gasEstimate = await call.estimateGas(sendArgs)
    sendArgs.gas = toBN(gasEstimate * this.gasMultiple)
    return new Web3TxWrapper(this.address, 'challengeThread', call.send(sendArgs))
  }

  async emptyThread(state: ChannelState, threadState: ThreadState, proof: any) {
    const call = this.cm.methods.emptyThread(
      state.user,
      threadState.sender,
      threadState.receiver,
      threadState.threadId,
      [threadState.balanceWeiSender, threadState.balanceWeiReceiver],
      [threadState.balanceTokenSender, threadState.balanceTokenReceiver],
      proof,
      threadState.sigA,
    )

    const sendArgs = {
      from: state.user,
      value: 0,
    } as any
    const gasEstimate = await call.estimateGas(sendArgs)
    sendArgs.gas = toBN(gasEstimate * this.gasMultiple)
    return new Web3TxWrapper(this.address, 'emptyThread', call.send(sendArgs))
  }

  async nukeThreads(state: ChannelState) {
    const call = this.cm.methods.nukeThreads(
      state.user
    )

    const sendArgs = {
      from: state.user,
      value: 0,
    } as any
    const gasEstimate = await call.estimateGas(sendArgs)
    sendArgs.gas = toBN(gasEstimate * this.gasMultiple)
    return new Web3TxWrapper(this.address, 'nukeThreads', call.send(sendArgs))
  }

  async getChannelDetails(user: string): Promise<ChannelManagerChannelDetails> {
    const res = await this.cm.methods.getChannelDetails(user).call({ from: user })
    return {
      txCountGlobal: +res[0],
      txCountChain: +res[1],
      threadRoot: res[2],
      threadCount: +res[3],
      exitInitiator: res[4],
      channelClosingTime: +res[5],
      status: res[6],
    }
  }

}

export interface ConnextClientOptions {
  web3: Web3
  hubUrl: string
  contractAddress: string
  hubAddress: Address
  tokenAddress: Address
  tokenName: string
  user: string
  gasMultiple?: number

  // Clients should pass in these functions which the ConnextClient will use
  // to save and load the persistent portions of its internal state (channels,
  // threads, etc).
  loadState?: () => Promise<string | null>
  saveState?: (state: string) => Promise<any>

  getLogger?: (name: string) => Logger

  // Optional, useful for dependency injection
  hub?: IHubAPIClient
  store?: ConnextStore
  contract?: IChannelManager
}


/**
 * Used to get an instance of ConnextClient.
 */
export function getConnextClient(opts: ConnextClientOptions): ConnextClient {
  return new ConnextInternal(opts)
}

/**
 * The external interface to the Connext client, used by the Wallet.
 *
 * Create an instance with:
 *
 *  > const client = getConnextClient({...})
 *  > client.start() // start polling
 *  > client.on('onStateChange', state => {
 *  .   console.log('Connext state changed:', state)
 *  . })
 *
 */
export abstract class ConnextClient extends EventEmitter {
  opts: ConnextClientOptions
  internal: ConnextInternal

  constructor(opts: ConnextClientOptions) {
    super()

    this.opts = opts
    this.internal = this as any
  }

  /**
   * Starts the stateful portions of the Connext client.
   *
   * Note: the full implementation lives in ConnextInternal.
   */
  async start() {
  }

  /**
   * Stops the stateful portions of the Connext client.
   *
   * Note: the full implementation lives in ConnextInternal.
   */
  async stop() {
  }

  async deposit(payment: Payment): Promise<void> {
    await this.internal.depositController.requestUserDeposit(payment)
  }

  async exchange(toSell: string, currency: "wei" | "token"): Promise<void> {
    await this.internal.exchangeController.exchange(toSell, currency)
  }

  async buy(purchase: PurchaseRequest): Promise<{ purchaseId: string }> {
    return await this.internal.buyController.buy(purchase)
  }

  async withdraw(withdrawal: WithdrawalParameters): Promise<void> {
    await this.internal.withdrawalController.requestUserWithdrawal(withdrawal)
  }

  async requestCollateral(): Promise<void> {
    await this.internal.collateralController.requestCollateral()
  }
}

/**
 * The "actual" implementation of the Connext client. Internal components
 * should use this type, as it provides access to the various controllers, etc.
 */
export class ConnextInternal extends ConnextClient {
  store: ConnextStore
  hub: IHubAPIClient
  utils = new Utils()
  validator: Validator
  contract: IChannelManager

  // Controllers
  syncController: SyncController
  buyController: BuyController
  depositController: DepositController
  exchangeController: ExchangeController
  withdrawalController: WithdrawalController
  stateUpdateController: StateUpdateController
  collateralController: CollateralController
  threadsController: ThreadsController

  constructor(opts: ConnextClientOptions) {
    super(opts)

    // Internal things
    // The store shouldn't be used by anything before calling `start()`, so
    // leave it null until then.
    this.store = null as any

    console.log('Using hub', opts.hub ? 'provided by caller' : `at ${this.opts.hubUrl}`)
    this.hub = opts.hub || new HubAPIClient(
      this.opts.user,
      new Networking(this.opts.hubUrl),
      this.opts.tokenName,
    )

    this.validator = new Validator(opts.web3, opts.hubAddress)
    this.contract = opts.contract || new ChannelManager(opts.web3, opts.contractAddress, opts.gasMultiple || 1.5)

    // Controllers
    this.exchangeController = new ExchangeController('ExchangeController', this)
    this.syncController = new SyncController('SyncController', this)
    this.depositController = new DepositController('DepositController', this)
    this.buyController = new BuyController('BuyController', this)
    this.withdrawalController = new WithdrawalController('WithdrawalController', this)
    this.stateUpdateController = new StateUpdateController('StateUpdateController', this)
    this.collateralController = new CollateralController('CollateralController', this)
    this.threadsController = new ThreadsController('ThreadsController', this)
  }

  private getControllers(): AbstractController[] {
    const res: any[] = []
    for (let key of Object.keys(this)) {
      const val = (this as any)[key]
      const isController = (
        val &&
        isFunction(val['start']) &&
        isFunction(val['stop']) &&
        val !== this
      )
      if (isController)
        res.push(val)
    }
    return res
  }

  async withdrawal(params: WithdrawalParameters): Promise<void> {
    await this.withdrawalController.requestUserWithdrawal(params)
  }

  async start() {
    this.store = await this.getStore()
    this.store.subscribe(async () => {
      const state = this.store.getState()
      this.emit('onStateChange', state)
      await this._saveState(state)
    })

    // TODO: appropriately set the latest
    // valid state ??
    const channelAndUpdate = await this.hub.getLatestChannelStateAndUpdate()
    console.log('Found latest double signed state:', JSON.stringify(channelAndUpdate, null, 2))
    if (channelAndUpdate) {
      this.store.dispatch(actions.setChannelAndUpdate(channelAndUpdate))
      
      // update the latest valid state
      const latestValid = await this.hub.getLatestStateNoPendingOps()
      console.log('latestValid:', latestValid)
      if (latestValid) {
        this.store.dispatch(actions.setLatestValidState(latestValid))
      }
      // unconditionally update last thread update id, thread history
      const lastThreadUpdateId = await this.hub.getLastThreadUpdateId()
      console.log('lastThreadUpdateId:', lastThreadUpdateId)
      this.store.dispatch(actions.setLastThreadUpdateId(lastThreadUpdateId))
      // extract thread history, sort by descending threadId
      const threadHistoryDuplicates = (await this.hub.getAllThreads()).map(t => {
        return {
          sender: t.sender,
          receiver: t.receiver,
          threadId: t.threadId,
        }
      }).sort((a, b) => b.threadId - a.threadId)
      console.log('threadHistoryDuplicates', threadHistoryDuplicates)
      // filter duplicates
      const threadHistory = threadHistoryDuplicates.filter((thread, i) => {
        const search = JSON.stringify({ 
          sender: thread.sender,
          receiver: thread.receiver
        })
        const elts = threadHistoryDuplicates.map(t => {
          return JSON.stringify({ sender: t.sender, receiver: t.receiver })
        })
        return elts.indexOf(search) == i
      })
      console.log('threadHistory:', threadHistory)
      this.store.dispatch(actions.setThreadHistory(threadHistory))

      // if thread count is greater than 0, update
      // activeThreads, initial states
      if (channelAndUpdate.state.threadCount > 0) {
        const initialStates = await this.hub.getThreadInitialStates()
        console.log('initialStates:', initialStates)
        this.store.dispatch(actions.setActiveInitialThreadStates(initialStates))

        const threadRows = await this.hub.getActiveThreads()
        console.log('threadRows:', threadRows)
        this.store.dispatch(actions.setActiveThreads(threadRows))
      }
    }

    // Start all controllers
    for (let controller of this.getControllers()) {
      console.log('Starting:', controller.name)
      await controller.start()
      console.log('Done!', controller.name, 'started.')
    }

    await super.start()
  }

  async stop() {
    // Stop all controllers
    for (let controller of this.getControllers())
      await controller.stop()

    await super.stop()
  }


  dispatch(action: Action): void {
    this.store.dispatch(action)
  }

  async signChannelState(state: UnsignedChannelState): Promise<ChannelState> {
    if (
      state.user != this.opts.user ||
      state.contractAddress != this.opts.contractAddress
    ) {
      throw new Error(
        `Refusing to sign channel state update which changes user or contract: ` +
        `expected user: ${this.opts.user}, expected contract: ${this.opts.contractAddress} ` +
        `actual state: ${JSON.stringify(state)}`
      )
    }

    const hash = this.utils.createChannelStateHash(state)

    const { user, hubAddress } = this.opts
    const sig = await (
      process.env.DEV || user === hubAddress
        ? this.opts.web3.eth.sign(hash, user)
        : (this.opts.web3.eth.personal.sign as any)(hash, user)
    )

    console.log(`Signing channel state ${state.txCountGlobal}: ${sig}`, state)
    return addSigToChannelState(state, sig, true)
  }

  async signThreadState(state: UnsignedThreadState): Promise<ThreadState> {
    const userInThread = state.sender == this.opts.user || state.receiver == this.opts.user
    if (
      !userInThread ||
      state.contractAddress != this.opts.contractAddress
    ) {
      throw new Error(
        `Refusing to sign thread state update which changes user or contract: ` +
        `expected user: ${this.opts.user}, expected contract: ${this.opts.contractAddress} ` +
        `actual state: ${JSON.stringify(state)}`
      )
    }

    const hash = this.utils.createThreadStateHash(state)

    const sig = await (
      process.env.DEV
        ? this.opts.web3.eth.sign(hash, this.opts.user)
        : (this.opts.web3.eth.personal.sign as any)(hash, this.opts.user)
    )

    console.log(`Signing thread state ${state.txCount}: ${sig}`, state)
    return addSigToThreadState(state, sig)
  }

  public async signDepositRequestProposal(args: Omit<SignedDepositRequestProposal, 'sigUser'>, ): Promise<SignedDepositRequestProposal> {
    const hash = this.utils.createDepositRequestProposalHash(args)
    const sig = await (
      process.env.DEV
        ? this.opts.web3.eth.sign(hash, this.opts.user)
        : (this.opts.web3.eth.personal.sign as any)(hash, this.opts.user)
    )

    console.log(`Signing deposit request ${JSON.stringify(args, null, 2)}. Sig: ${sig}`)
    return { ...args, sigUser: sig }
  }

  public async getContractEvents(eventName: string, fromBlock: number) {
    return this.contract.getPastEvents(this.opts.user, eventName, fromBlock)
  }

  protected _latestState: PersistentState | null = null
  protected _saving: Promise<void> = Promise.resolve()
  protected _savePending = false

  protected async _saveState(state: ConnextState) {
    if (!this.opts.saveState)
      return

    if (this._latestState === state.persistent)
      return

    this._latestState = state.persistent
    if (this._savePending)
      return

    this._savePending = true

    this._saving = new Promise((res, rej) => {
      // Only save the state after all the currently pending operations have
      // completed to make sure that subsequent state updates will be atomic.
      setTimeout(async () => {
        let err = null
        try {
          await this._saveLoop()
        } catch (e) {
          err = e
        }
        // Be sure to set `_savePending` to `false` before resolve/reject
        // in case the state changes during res()/rej()
        this._savePending = false
        return err ? rej(err) : res()
      }, 1)
    })
  }

  /**
   * Because it's possible that the state will continue to be updated while
   * a previous state is saving, loop until the state doesn't change while
   * it's being saved before we return.
   */
  protected async _saveLoop() {
    let result: Promise<any> | null = null
    while (true) {
      const state = this._latestState!
      result = this.opts.saveState!(JSON.stringify(state))

      // Wait for any current save to finish, but ignore any error it might raise
      const [timeout, _] = await timeoutPromise(
        result.then(null, () => null),
        10 * 1000,
      )
      if (timeout) {
        console.warn(
          'Timeout (10 seconds) while waiting for state to save. ' +
          'This error will be ignored (which may cause data loss). ' +
          'User supplied function that has not returned:',
          this.opts.saveState
        )
      }

      if (this._latestState == state)
        break
    }
  }

  /**
   * Waits for any persistent state to be saved.
   *
   * If the save fails, the promise will reject.
   */
  awaitPersistentStateSaved(): Promise<void> {
    return this._saving
  }

  protected async getStore(): Promise<ConnextStore> {
    if (this.opts.store)
      return this.opts.store

    const state = new ConnextState()
    state.persistent.channel = {
      ...state.persistent.channel,
      contractAddress: this.opts.contractAddress,
      user: this.opts.user,
      recipient: this.opts.user,
    }
    state.persistent.latestValidState = state.persistent.channel

    if (this.opts.loadState) {
      const loadedState = await this.opts.loadState()
      if (loadedState)
        state.persistent = JSON.parse(loadedState)
    }
    return createStore(reducers, state, applyMiddleware(handleStateFlags))
  }

  getLogger(name: string): Logger {
    return {
      source: name,
      async logToApi(...args: any[]) {
        console.log(`${name}:`, ...args)
      },
    }

  }
}<|MERGE_RESOLUTION|>--- conflicted
+++ resolved
@@ -1,14 +1,10 @@
-<<<<<<< HEAD
-import { WithdrawalParameters, ChannelManagerChannelDetails, Sync, ThreadState, addSigToThreadState, ThreadStateUpdate } from './types'
-import { SignedDepositRequestProposal, Omit } from './types'
-=======
+require('dotenv').config()
 import { WithdrawalParameters, ChannelManagerChannelDetails, Sync, ThreadState, addSigToThreadState, ThreadStateUpdate, channelUpdateToUpdateRequest, ThreadHistoryItem } from './types'
 import { DepositArgs, SignedDepositRequestProposal, Omit } from './types'
->>>>>>> fc398890
+import * as actions from './state/actions'
 import { PurchaseRequest } from './types'
 import { UpdateRequest } from './types'
 import { createStore, Action, applyMiddleware } from 'redux'
-require('dotenv').config()
 import { EventEmitter } from 'events'
 import Web3 = require('web3')
 // local imports
