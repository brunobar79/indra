--- conflicted
+++ resolved
@@ -1,8 +1,3 @@
-<<<<<<< HEAD
-import { default as DBEngine, SQL } from '../DBEngine'
-import { Big } from '../util/bigNumber'
-import { CustodialBalanceRowBigNumber, CustodialWithdrawalRowBigNumber, CreateCustodialWithdrawalOptionsBigNumber } from '../vendor/connext/types';
-=======
 import { big, types } from '../Connext'
 import { default as DBEngine, SQL } from '../DBEngine'
 
@@ -10,18 +5,13 @@
 type CustodialPaymentsRow = types.CustodialPaymentsRow
 type CreateCustodialWithdrawalOptionsBN = types.CreateCustodialWithdrawalOptionsBN
 type CustodialWithdrawalRowBN = types.CustodialWithdrawalRowBN
->>>>>>> 8067147c
 
 export class CustodialPaymentsDao {
   constructor(
     private db: DBEngine,
   ) {}
 
-<<<<<<< HEAD
-  async getCustodialBalance(user: string): Promise<CustodialBalanceRowBigNumber> {
-=======
   async getCustodialBalance(user: string): Promise<CustodialBalanceRowBN> {
->>>>>>> 8067147c
     return this.inflateCustodialBalance(user, await this.db.queryOne(SQL`
       select *
       from custodial_balances
@@ -29,18 +19,6 @@
     `))
   }
 
-<<<<<<< HEAD
-  async createCustodialPayment(paymentId: number, updateId: number): Promise<number> {
-    const { id } = await this.db.queryOne(SQL`
-      insert into payments_channel_custodial (payment_id, update_id)
-      values (${paymentId}, ${updateId})
-      returning id
-    `)
-    return id
-  }
-
-  async createCustodialWithdrawal(opts: CreateCustodialWithdrawalOptionsBigNumber): Promise<CustodialWithdrawalRowBigNumber> {
-=======
   async createCustodialPayment(paymentId: number, updateId: number): Promise<CustodialPaymentsRow> {
     const row = await this.db.queryOne(SQL`
       insert into payments_channel_custodial (payment_id, update_id)
@@ -54,7 +32,6 @@
   }
 
   async createCustodialWithdrawal(opts: CreateCustodialWithdrawalOptionsBN): Promise<CustodialWithdrawalRowBN> {
->>>>>>> 8067147c
     const { id } = await this.db.queryOne(SQL`
       insert into _custodial_withdrawals (
         "user",
@@ -66,15 +43,9 @@
       ) values (
         ${opts.user},
         ${opts.recipient},
-<<<<<<< HEAD
-        ${opts.requestedToken.toFixed()},
-        ${opts.exchangeRate},
-        ${opts.sentWei.toFixed()},
-=======
         ${opts.requestedToken.toString()},
         ${opts.exchangeRate},
         ${opts.sentWei.toString()},
->>>>>>> 8067147c
         ${opts.onchainTransactionId}
       )
       returning id
@@ -86,11 +57,7 @@
     `))
   }
 
-<<<<<<< HEAD
-  async getCustodialWithdrawals(user: string): Promise<CustodialWithdrawalRowBigNumber[]> {
-=======
   async getCustodialWithdrawals(user: string): Promise<CustodialWithdrawalRowBN[]> {
->>>>>>> 8067147c
     return (await this.db.query(SQL`
       select *
       from custodial_withdrawals
@@ -99,11 +66,7 @@
     `)).rows.map(row => this.inflateCustodialWithdrawalRow(row))
   }
 
-<<<<<<< HEAD
-  async getCustodialWithdrawal(user: string, id: number): Promise<CustodialWithdrawalRowBigNumber> {
-=======
   async getCustodialWithdrawal(user: string, id: number): Promise<CustodialWithdrawalRowBN> {
->>>>>>> 8067147c
     return this.inflateCustodialWithdrawalRow(await this.db.queryOne(SQL`
       select *
       from custodial_withdrawals
@@ -113,11 +76,7 @@
     `))
   }
 
-<<<<<<< HEAD
-  private inflateCustodialBalance(user: string, row: any): CustodialBalanceRowBigNumber {
-=======
   private inflateCustodialBalance(user: string, row: any): CustodialBalanceRowBN {
->>>>>>> 8067147c
     row = row || { user }
     return {
       user: row.user,
@@ -131,25 +90,15 @@
     }
   }
 
-<<<<<<< HEAD
-  private inflateCustodialWithdrawalRow(row: any): CustodialWithdrawalRowBigNumber {
-=======
   private inflateCustodialWithdrawalRow(row: any): CustodialWithdrawalRowBN {
->>>>>>> 8067147c
     return row && {
       id: row.id,
       createdOn: row.created_on,
       user: row.user,
       recipient: row.recipient,
-<<<<<<< HEAD
-      requestedToken: Big(row.requested_token),
-      exchangeRate: row.exchange_rate,
-      sentWei: Big(row.sent_wei),
-=======
       requestedToken: big.Big(row.requested_token),
       exchangeRate: row.exchange_rate,
       sentWei: big.Big(row.sent_wei),
->>>>>>> 8067147c
       state: row.state,
       txHash: row.tx_hash,
       onchainTransactionId: row.onchain_tx_id,
