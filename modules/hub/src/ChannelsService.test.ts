import { PostgresChannelsDao } from './dao/ChannelsDao'
import ChannelsService from './ChannelsService'
import { getTestRegistry, assert, getFakeClock } from './testing'
import {
  MockExchangeRateDao,
  MockGasEstimateDao,
  mockRate,
  MockSignerService,
  fakeSig
} from './testing/mocks'
import {
  getChannelState,
  assertChannelStateEqual,
  mkAddress,
  mkSig,
  getThreadState,
  mkHash,
  PartialSignedOrSuccinctChannel,
} from './testing/stateUtils'
import { Big, toWeiBigNum, toWeiString } from './util/bigNumber'
import {
  ChannelState,
  ChannelUpdateReason,
  convertChannelState,
  UpdateRequest,
  DepositArgs,
  convertDeposit,
  convertExchange,
  PaymentArgs,
  isBigNum,
  convertWithdrawal,
  Payment,
<<<<<<< HEAD
} from 'connext/dist/types'
=======
  InvalidationArgs,
} from './vendor/connext/types'
>>>>>>> 57de772d
import Web3 = require('web3')
import ThreadsDao from './dao/ThreadsDao'
import {
  channelUpdateFactory,
  tokenVal,
  channelAndThreadFactory,
} from './testing/factories'
import { StateGenerator } from 'connext/dist/StateGenerator'
import PaymentsService from './PaymentsService';
import { extractWithdrawalOverrides, createWithdrawalParams } from './testing/generate-withdrawal-states';
import Config from './Config';
import { BigNumber } from 'bignumber.js/bignumber'
import { sleep } from './util';

// TODO: extract web3

function web3ContractMock() {
  this.methods = {
    hubAuthorizedUpdate: () => {
      return {
        send: async () => {
          console.log(`Called mocked contract function hubAuthorizedUpdate`)
          return true
        },
        encodeABI: async () => {
          console.log(`Called mocked contract function hubAuthorizedUpdate`)
          return true
        },
      }
    },
  }
}

function fieldsToWei<T>(obj: T): T {
  const res = {} as any
  for (let field in obj)
    res[field] = Big(obj[field as string]).times('1e18').toFixed()

  return res
}

const contract = mkAddress('0xCCC')

describe('ChannelsService', () => {
  const clock = getFakeClock()
  const registry = getTestRegistry({
    Web3: {
      ...Web3,
      eth: {
        Contract: web3ContractMock,
        sign: async () => {
          return
        },
        getTransactionCount: async () => {
          return 1
        },
        estimateGas: async () => {
          return 1000
        },
        signTransaction: async () => {
          return {
            tx: {
              hash: mkHash('0xaaa'),
              r: mkHash('0xabc'),
              s: mkHash('0xdef'),
              v: '0x27',
            },
          }
        },
        sendSignedTransaction: () => {
          console.log(`Called mocked web3 function sendSignedTransaction`)
          return {
            on: (input, cb) => {
              switch (input) {
                case 'transactionHash':
                  return cb(mkHash('0xbeef'))
                case 'error':
                  return cb(null)
              }
            },
          }
        },
        sendTransaction: function() {
          console.log(`Called mocked web3 function sendTransaction`)
          return this.sendSignedTransaction()
        },
      },
    },
    ExchangeRateDao: new MockExchangeRateDao(),
    GasEstimateDao: new MockGasEstimateDao(),
    SignerService: new MockSignerService()
  })

  const channelsDao: PostgresChannelsDao = registry.get('ChannelsDao')
  const service: ChannelsService = registry.get('ChannelsService')
  const threadsDao: ThreadsDao = registry.get('ThreadsDao')
  const stateGenerator: StateGenerator = registry.get('StateGenerator')
  const paymentsService: PaymentsService = registry.get('PaymentsService')
  const config: Config = registry.get('Config')

  beforeEach(async () => {
    await registry.clearDatabase()
  })

  it('should create an update for a user deposit request when channel does not exist', async () => {
    const weiDeposit = toWeiBigNum(0.1)
    const user = mkAddress('0xa')

    const timeout = Math.floor(Date.now() / 1000) + 5 * 60
    await service.doRequestDeposit(user, weiDeposit, Big(0))
    const [updateRequest] = await service.getChannelAndThreadUpdatesForSync(
      user,
      0,
      0,
    )

    const pendingDepositTokenHub = weiDeposit.times(mockRate)

    assert.equal(
      (updateRequest.update as UpdateRequest).reason,
      'ProposePendingDeposit' as ChannelUpdateReason,
    )
    const generatedState = stateGenerator.proposePendingDeposit(
      convertChannelState('bn', getChannelState('initial', { user })),
      convertDeposit('bn', (updateRequest.update as UpdateRequest)
        .args as DepositArgs),
    )
    assert.equal(generatedState.timeout >= timeout, true)
    assertChannelStateEqual(
      {
        ...generatedState,
        sigHub: (updateRequest.update as UpdateRequest).sigHub,
      },
      {
        sigHub: fakeSig,
        pendingDepositTokenHub: pendingDepositTokenHub.toFixed(),
        pendingDepositWeiUser: weiDeposit.toFixed(),
        txCountChain: 1,
        txCountGlobal: 1,
      },
    )
  })

  it('should create a user deposit request when channel has enough booty to collateralize', async () => {
    const chan = await channelUpdateFactory(registry, {
      contractAddress: contract,
      balanceWei: ['0', '0'],
      balanceToken: [toWeiString(33), '0'],
    })

    const weiDeposit = toWeiBigNum(0.02).toFixed()

    const timeout = Math.floor(Date.now() / 1000) + 5 * 60
    await service.doRequestDeposit(chan.state.user, Big(weiDeposit), Big(0))

    const syncUpdates = await service.getChannelAndThreadUpdatesForSync(
      chan.state.user,
      0,
      0,
    )
    const latestState = syncUpdates[syncUpdates.length - 1]

    assert.equal(
      (latestState.update as UpdateRequest).reason,
      'ProposePendingDeposit' as ChannelUpdateReason,
    )

    const generatedState = stateGenerator.proposePendingDeposit(
      convertChannelState('bn', chan.state),
      convertDeposit('bn', (latestState.update as UpdateRequest)
        .args as DepositArgs),
    )
    assert.equal((generatedState as ChannelState).timeout >= timeout, true)
    assertChannelStateEqual(generatedState, {
      pendingDepositTokenHub: '0',
      pendingDepositWeiUser: weiDeposit,
    })
  })

  it('should create a user deposit request when user deposits more than booty limit', async () => {
    const weiDeposit = toWeiBigNum(1)

    const chan = await channelUpdateFactory(registry, {
      contractAddress: contract,
      balanceWei: ['0', '0'],
      balanceToken: [tokenVal(33), '0'],
    })

    const timeout = Math.floor(Date.now() / 1000) + 5 * 60
    await service.doRequestDeposit(chan.state.user, weiDeposit, Big(0))
    const syncUpdates = await service.getChannelAndThreadUpdatesForSync(
      chan.state.user,
      0,
      0,
    )
    const latestState = syncUpdates[syncUpdates.length - 1]

    assert.equal(
      (latestState.update as UpdateRequest).reason,
      'ProposePendingDeposit' as ChannelUpdateReason,
    )
    const pendingDepositTokenHub = config.channelBeiDeposit.minus(
      chan.state.balanceTokenHub,
    )

    const generatedState = stateGenerator.proposePendingDeposit(
      convertChannelState('bn', chan.state),
      convertDeposit('bn', (latestState.update as UpdateRequest)
        .args as DepositArgs),
    )
    assert.equal(generatedState.timeout >= timeout, true)
    assertChannelStateEqual(generatedState, {
      pendingDepositTokenHub: pendingDepositTokenHub.toFixed(),
      pendingDepositWeiUser: weiDeposit.toFixed(),
    })
  })

  it('should create a user deposit request when user deposits less than booty limit', async () => {
    const weiDeposit = toWeiBigNum('0.1')

    const chan = await channelUpdateFactory(registry, {
      contractAddress: contract,
      balanceWei: ['0', '0'],
      balanceToken: [toWeiString(1), '0'],
    })

    const timeout = Math.floor(Date.now() / 1000) + 5 * 60
    await service.doRequestDeposit(chan.state.user, weiDeposit, Big(0))
    const syncUpdates = await service.getChannelAndThreadUpdatesForSync(
      chan.state.user,
      0,
      0,
    )
    const latestState = syncUpdates[syncUpdates.length - 1]

    assert.equal(
      (latestState.update as UpdateRequest).reason,
      'ProposePendingDeposit' as ChannelUpdateReason,
    )
    const pendingDepositTokenHub = weiDeposit
      .times(mockRate)
      .minus(toWeiString(1))

    const generatedState = stateGenerator.proposePendingDeposit(
      convertChannelState('bn', chan.state),
      convertDeposit('bn', (latestState.update as UpdateRequest)
        .args as DepositArgs),
    )

    assert.equal(generatedState.timeout >= timeout, true)
    assertChannelStateEqual(generatedState, {
      pendingDepositTokenHub: pendingDepositTokenHub.toFixed(),
      pendingDepositWeiUser: weiDeposit.toFixed(),
    })
  })

  async function runExchangeTest(
    initialChannelState: PartialSignedOrSuccinctChannel,
    exchangeAmounts: Payment<BigNumber>,
    expectedState: PartialSignedOrSuccinctChannel,
  ) {
  }

  type ExchangeTestType = {
    name: string
    initial: PartialSignedOrSuccinctChannel
    exchange: Payment<number>
    expected: PartialSignedOrSuccinctChannel
  }

  /**
   * Beacuse exchange rates will lead to not-quite-round numbers, the
   * `tweakBalance` function makes those numbers cleaner to express.
   * For example:
   *  > tweakBalance(1, 69)
   *  '1.000...069'
   *  > tweakBalance(1, -1)
   *  '0.999...999'
   */
  function tweakBalance(ethAmt: number, weiAmt: number, mul = false): string {
    const res = Big(ethAmt).plus(Big(weiAmt).div('1e18'))
    return (mul ? res.times('1e18') : res).toFixed()
  }

  const exchangeTests: ExchangeTestType[] = [
    {
      name: 'should exchange user eth for booty - happy case',
      initial: {
        balanceTokenHub: 69.1,
        balanceWeiUser: 1,
      },
      exchange: {
        amountToken: 0,
        amountWei: 1,
      },
      expected: {
        balanceTokenUser: tweakBalance(69, 975),
      },
    },

    {
      name: 'should limit exchanges to hub booty balance',
      initial: {
        balanceTokenHub: 10,
        balanceWeiUser: 1,
      },
      exchange: {
        amountToken: 0,
        amountWei: 1,
      },
      expected: {
        balanceTokenUser: tweakBalance(10, -15),
        balanceTokenHub: tweakBalance(0, 15),
      },
    },

    {
      name: 'should exchange eth for booty in channel - happy case',
      initial: {
        balanceWeiHub: 10,
        balanceTokenUser: 20,
      },

      exchange: {
        amountToken: 10,
        amountWei: 0,
      },

      expected: {
        balanceWeiUser: Big(10).div(123.45).times('1e18').integerValue(BigNumber.ROUND_FLOOR).div('1e18').toFixed(),
        balanceTokenUser: tweakBalance(10, 28),
      },
    },

    {
      name: 'should limit exchanges to hub wei balance',
      initial: {
        balanceWeiHub: 1,
        balanceTokenUser: 200,
      },

      exchange: {
        amountToken: 200,
        amountWei: 0,
      },

      expected: {
        balanceWeiUser: 1,
        balanceWeiHub: 0,
      },
    },

    {
      name: 'should not exchange if there\'s nothing to exchange',
      initial: {
        balanceWeiHub: 0,
        balanceTokenUser: 0,
      },

      exchange: {
        amountToken: 200,
        amountWei: 0,
      },

      expected: null,
    },
  ]

  describe('doRequestExchange', () => {
    exchangeTests.forEach(t => {
      it(t.name, async () => {
        const channel = await channelUpdateFactory(registry, {
          contractAddress: contract,
          ...fieldsToWei(t.initial),
        })

        const exchangeArgs = await service.doRequestExchange(
          channel.user,
          Big(t.exchange.amountWei).times('1e18'),
          Big(t.exchange.amountToken).times('1e18'),
        )
        const res = await service.redisGetUnsignedState(channel.user)
        assert.deepEqual(res && res.update.args, exchangeArgs)
      })
    })
  })

  it('should onboard a performer by collateralizing their channel - happy case', async () => {
    const user = mkAddress('0xabc')

    const depositArgs = await service.doCollateralizeIfNecessary(user)
    const res = await service.redisGetUnsignedState(user)
    assert.deepEqual(res.update.args, depositArgs)
  })

  // TODO: enable this when threads are working
  it.skip('should recollateralize a performer channel when they have threads open', async () => {
    const user1 = mkAddress('0xa')
    const user2 = mkAddress('0xb')
    const user3 = mkAddress('0xc')
    const user4 = mkAddress('0xd')
    const user5 = mkAddress('0xe')

    await channelAndThreadFactory(registry, user1)
    await channelAndThreadFactory(registry, user2)
    await channelAndThreadFactory(registry, user3)
    await channelAndThreadFactory(registry, user4)
    const threadUsers = await channelAndThreadFactory(registry, user5)

    const depositArgs = await service.doCollateralizeIfNecessary(
      threadUsers.performer.user,
    )
    const res = await service.redisGetUnsignedState(threadUsers.performer.user)
    assert.deepEqual(res.update.args, depositArgs)
  })

  // RECENT TIPPER TESTS
  it('should collateralize with the minimum amount if there are no recent tippers', async () => {
    const channel = await channelUpdateFactory(registry)

    await service.doCollateralizeIfNecessary(channel.user)
    const updates = await service.getChannelAndThreadUpdatesForSync(channel.user, 0, 0)
    const latestUpdate = updates.pop()

    const state = stateGenerator.proposePendingDeposit(
      convertChannelState('bn', channel.state), 
      convertDeposit('bn', (latestUpdate.update as UpdateRequest).args as DepositArgs)
    )
    assertChannelStateEqual(state, {
      pendingDepositTokenHub: toWeiString(10)
    })
  })

  it('should collateralize with the amount of recent tippers', async () => {
    const channel = await channelUpdateFactory(registry, {balanceTokenHub: toWeiString(10)})

    for (let i = 0; i < 5; i++) {
      const tipper = await channelUpdateFactory(registry, {user: mkAddress(`0x${i}`), balanceTokenUser: toWeiString(5)})
      await paymentsService.doPurchase(tipper.user, {}, [{
        recipient: channel.user,
        meta: {},
        amount: {
          amountToken: toWeiString(1),
          amountWei: '0'
        },
        type: 'PT_CHANNEL',
        update: {
          args: {
            amountToken: toWeiString(1),
            amountWei: '0',
            recipient: 'hub'
          } as PaymentArgs,
          reason: 'Payment',
          txCount: tipper.update.state.txCountGlobal + 1
        }
      }]) 
    }

    await service.redisDeleteUnsignedState(channel.user)
    await service.doCollateralizeIfNecessary(channel.user)
    const updates = await service.getChannelAndThreadUpdatesForSync(channel.user, 0, 0)
    const latestUpdate = updates.pop()

    const state = stateGenerator.proposePendingDeposit(
      convertChannelState('bn', channel.state), 
      convertDeposit('bn', (latestUpdate.update as UpdateRequest).args as DepositArgs)
    )
    
    const collateralizationTarget = 5 * 10 * 2.5 - 5
    assertChannelStateEqual(state, {
      pendingDepositTokenHub: toWeiString(collateralizationTarget)
    })
  })

  it('should collateralize to the max amount', async () => {
    const channel = await channelUpdateFactory(registry, {balanceTokenHub: toWeiString(10)})

    for (let i = 0; i < 10; i++) {
      const tipper = await channelUpdateFactory(registry, {user: mkAddress(`0x${i}`), balanceTokenUser: toWeiString(5)})
      await paymentsService.doPurchase(tipper.user, {}, [{
        recipient: channel.user,
        meta: {},
        amount: {
          amountToken: toWeiString(1),
          amountWei: '0'
        },
        type: 'PT_CHANNEL',
        update: {
          args: {
            amountToken: toWeiString(1),
            amountWei: '0',
            recipient: 'hub'
          } as PaymentArgs,
          reason: 'Payment',
          txCount: tipper.update.state.txCountGlobal + 1
        }
      }]) 
    }

    await service.redisDeleteUnsignedState(channel.user)
    await service.doCollateralizeIfNecessary(channel.user)
    const updates = await service.getChannelAndThreadUpdatesForSync(channel.user, 0, 0)
    const latestUpdate = updates.pop()

    const state = stateGenerator.proposePendingDeposit(
      convertChannelState('bn', channel.state), 
      convertDeposit('bn', (latestUpdate.update as UpdateRequest).args as DepositArgs)
    )
    
    const collateralizationTarget = 169
    assertChannelStateEqual(state, {
      pendingDepositTokenHub: toWeiString(collateralizationTarget)
    })
  }).timeout(5000)

  it('should onboard a performer with an onchain hubAuthorizedUpdate', async () => {
    const user = mkAddress('0xabc')
    const sigUser = mkSig('0xddd')

    const depositArgs = await service.doCollateralizeIfNecessary(user)
    const unsigned = stateGenerator.proposePendingDeposit(
      convertChannelState('bn', getChannelState('initial', { user })),
      convertDeposit('bn', depositArgs),
    )

    await service.doUpdates(user, [
      {
        reason: 'ProposePendingDeposit',
        args: depositArgs,
        sigUser,
        txCount: unsigned.txCountGlobal,
      } as UpdateRequest,
    ])

    let syncUpdates = await service.getChannelAndThreadUpdatesForSync(
      user,
      0,
      0,
    )
    const proposePending = syncUpdates[syncUpdates.length - 1].update as UpdateRequest
    const generated = stateGenerator.proposePendingDeposit(
      convertChannelState('bn', getChannelState('initial', { user })),
      convertDeposit('bn', proposePending.args as DepositArgs),
    )

    assert.equal(proposePending.reason, 'ProposePendingDeposit')
    assertChannelStateEqual(
      {
        ...generated,
        sigHub: proposePending.sigHub,
        sigUser: proposePending.sigUser,
      } as ChannelState,
      {
        pendingDepositTokenHub: toWeiString(10),
        sigHub: fakeSig,
        sigUser,
        txCount: [1, 1],
      },
    )
  })

  it('should verify an exchange', async () => {
    const sigUser = mkSig('0xa')

    const channel = await channelUpdateFactory(registry, {
      balanceWeiHub: toWeiString(0.5),
      balanceTokenUser: toWeiString(20),
    })

    const exchangeArgs = await service.doRequestExchange(
      channel.user,
      Big(0),
      toWeiBigNum(10),
    )
    const unsigned = stateGenerator.exchange(
      convertChannelState('bn', channel.state),
      convertExchange('bn', exchangeArgs),
    )

    await service.doUpdates(channel.user, [
      {
        reason: 'Exchange',
        args: exchangeArgs,
        sigUser,
        txCount: unsigned.txCountGlobal,
      } as UpdateRequest,
    ])

    const expectedExchangeAmountWei = toWeiBigNum(10)
      .div(mockRate)
      .integerValue(BigNumber.ROUND_FLOOR)

    let syncUpdates = await service.getChannelAndThreadUpdatesForSync(
      channel.user,
      0,
      0,
    )
    let exchangeUpdate = syncUpdates[syncUpdates.length - 1]
      .update as UpdateRequest

    const generated = stateGenerator.exchange(
      convertChannelState('bn', channel.state),
      convertExchange('bn', exchangeArgs),
    )

    assert.equal(exchangeUpdate.reason, 'Exchange')
    assertChannelStateEqual(generated, {
      balanceWeiHub: Big(channel.state.balanceWeiHub).minus(
        expectedExchangeAmountWei,
      ),
      balanceWeiUser: Big(channel.state.balanceWeiUser).plus(
        expectedExchangeAmountWei,
      ),
      balanceTokenHub: tweakBalance(10, -28, true),
      balanceTokenUser: tweakBalance(10, 28, true),
      txCount: [2, 1],
    })
  })

  async function runWithdrawalTest(
    initial: Partial<ChannelState>,
    expected: Partial<ChannelState>,
  ) { }

  it('withdrawal where hub withdraws booty', async () => {
    const channel = await channelUpdateFactory(registry, {
      balanceTokenHub: toWeiString(10),
      balanceTokenUser: toWeiString(10),
      balanceWeiHub: toWeiString(0),
      balanceWeiUser: toWeiString(0),
    })
    await service.doRequestWithdrawal(
      channel.user,
      {
        recipient: mkAddress('0x666'),
        exchangeRate: '123.45',
        tokensToSell: toWeiBigNum(1),
        withdrawalWeiUser: toWeiBigNum(0)
      }
    )
    const withdrawal = await service.redisGetUnsignedState(channel.user)
    assert.isOk((withdrawal.update.args as any).timeout)
    assert.containSubset(withdrawal.update.args, {
      additionalTokenHubToUser: '0',
      additionalWeiHubToUser: '0',
      exchangeRate: '123.45',
      seller: 'user',
      targetTokenHub: '0',
      targetTokenUser: '9000000000000000000',
      targetWeiHub: '0',
      targetWeiUser: '0',
      tokensToSell: '1000000000000000000',
      weiToSell: '0',
    })
  })

  // TODO: REB-60
  it('withdrawal where hub deposits booty', async () => {
    const channel = await channelUpdateFactory(registry, {
      balanceTokenHub: toWeiString(0),
      balanceTokenUser: toWeiString(10),
      balanceWeiHub: toWeiString(0),
      balanceWeiUser: toWeiString(10),
    })
    await service.doRequestWithdrawal(
      channel.user,
      {
        recipient: mkAddress('0x666'),
        exchangeRate: '123.45',
        tokensToSell: toWeiBigNum(1),
        withdrawalTokenUser: toWeiBigNum(0),
        withdrawalWeiUser: toWeiBigNum(3),
      }
    )
    const withdrawal = await service.redisGetUnsignedState(channel.user)
    assert.isOk((withdrawal.update.args as any).timeout)
    assert.containSubset(withdrawal.update.args, {
      seller: 'user',
      targetTokenHub: '69000000000000000000',
      targetTokenUser: '9000000000000000000',
      targetWeiHub: '0',
      targetWeiUser: '7000000000000000000',
      tokensToSell: '1000000000000000000',
      weiToSell: '0',
      additionalTokenHubToUser: '0',
      additionalWeiHubToUser: '0',
      exchangeRate: '123.45',
    })
  })

  describe('Withdrawal generated cases', () => {
    function makeBigNumsBigger(x: any) {
      for (let key in x) if (isBigNum(x[key])) x[key] = x[key].times('1e18')
      return x
    }
    extractWithdrawalOverrides().forEach(wd => {
      it(`${wd.name}: ${wd.desc.replace(/^\s*/, '').replace(/\s*$/, '').replace(/\n/g, ', ')}`, async () => {
        let { prev, args, request } = createWithdrawalParams(wd, 'bignumber')
        prev = makeBigNumsBigger(prev)
        request = {
          wei: toWeiBigNum(request.wei),
          token: toWeiBigNum(request.token),
        }

        const channel = await channelUpdateFactory(
          registry,
          prev,
        )

        const actualArgs = await service.doRequestWithdrawal(
          channel.user,
          {
            exchangeRate: '123.45',
            recipient: mkAddress('0x666'),
            tokensToSell: request.token,
            withdrawalWeiUser: request.wei
          }
        )

        delete args.timeout

        const expected = makeBigNumsBigger(
          convertWithdrawal('bignumber', {
            ...args,
            exchangeRate: '123.45',
            recipient: mkAddress('0x666'),
          }),
        )
        assert.containSubset(actualArgs, convertWithdrawal('str', expected))
      }).timeout(5000)
    })
  })

  it('should sync channel and thread updates', async () => {
    const user = mkAddress('0xabc')
    const receiver = mkAddress('0xaaa')
    let channelState = getChannelState('empty', {
      user,
      contractAddress: contract,
      sigHub: mkSig('0x789'),
      sigUser: mkSig('0x234'),
    })
    let update = await channelsDao.applyUpdateByUser(
      user,
      'ConfirmPending',
      user,
      channelState,
      {},
    )

    let channelState2 = getChannelState('empty', {
      user: receiver,
      contractAddress: contract,
      sigHub: mkSig('0x789'),
      sigUser: mkSig('0x234'),
    })
    await channelsDao.applyUpdateByUser(
      receiver,
      'ConfirmPending',
      receiver,
      channelState2,
      {},
    )

    let threadState = getThreadState('empty', {
      sender: user,
      receiver,
      balanceTokenSender: '10',
      contractAddress: contract,
      sigA: mkSig('0x987'),
    })
    await threadsDao.applyThreadUpdate(threadState, update.id)

    const syncUpdates = await service.getChannelAndThreadUpdatesForSync(
      user,
      0,
      0,
    )

    assert.deepEqual(syncUpdates.map(s => s.type), ['channel', 'thread'])
  })

  it('should only sign zero-thread states', async () => {
    assert.isRejected(channelUpdateFactory(registry, {
      threadCount: 1,
      threadRoot: mkHash('0xbad'),
      balanceTokenUser: 10000,
      balanceWeiUser: 9999
    }))
  })

  it('should not recollateralize with pending states', async () => {
    const channel = await channelUpdateFactory(registry, {
      pendingDepositTokenHub: '1'
    })
    console.log(convertChannelState('str', channel.state))

    const args = await service.doCollateralizeIfNecessary(channel.user)
    assert.isNull(args)
  })

  it('should sign an invalidating update', async () => {
    let channel = await channelUpdateFactory(registry)
    channel = await channelUpdateFactory(registry, {
      balanceToken: [100, 175],
      txCountGlobal: channel.state.txCountGlobal + 1
    })
    channel = await channelUpdateFactory(registry, {
      ...channel.state,
      pendingDepositToken: [1, 2],
      pendingDepositWei: [3, 4],
      pendingWithdrawalToken: [5, 6],
      pendingWithdrawalWei: [7, 8],
      txCountGlobal: channel.state.txCountGlobal + 1
    })
    channel = await channelUpdateFactory(registry, {
      ...channel.state,
      txCountGlobal: channel.state.txCountGlobal + 1,
      sigUser: null
    })
    channel = await channelUpdateFactory(registry, {
      ...channel.state,
      txCountGlobal: channel.state.txCountGlobal + 1,
      sigUser: null
    })

    await service.doUpdates(channel.user, [{
      reason: 'Invalidation',
      args: {
        reason: 'CU_INVALID_TIMEOUT',
        previousValidTxCount: 2,
        lastInvalidTxCount: 5
      } as InvalidationArgs,
      txCount: channel.state.txCountGlobal + 1,
      sigUser: mkSig('0xa')
    }])

    for (const txCount of [3, 4, 5]) {
      const update = await channelsDao.getChannelUpdateByTxCount(channel.user, txCount)
      assert.equal(update.invalid, 'CU_INVALID_TIMEOUT')
    }

    let chan = await channelsDao.getChannelByUser(channel.user)
    assertChannelStateEqual(
      convertChannelState('str', chan.state),
      {
        pendingDepositToken: [0, 0],
        pendingDepositWei: [0, 0],
        pendingWithdrawalToken: [0, 0],
        pendingWithdrawalWei: [0, 0],
        txCountGlobal: channel.state.txCountGlobal + 1,
        sigHub: fakeSig
      }
    )
  })

  it('should invalidate the first transaction if its bad', async () => {
    let channel = await channelUpdateFactory(registry, {
      pendingDepositToken: [1, 2],
      pendingDepositWei: [3, 4]
    })

    await service.doUpdates(channel.user, [{
      reason: 'Invalidation',
      args: {
        reason: 'CU_INVALID_TIMEOUT',
        previousValidTxCount: 0,
        lastInvalidTxCount: 1
      } as InvalidationArgs,
      txCount: channel.state.txCountGlobal + 1,
      sigUser: mkSig('0xa')
    }])

    let chan = await channelsDao.getChannelByUser(channel.user)
    assertChannelStateEqual(
      convertChannelState('str', chan.state),
      {
        pendingDepositToken: [0, 0],
        pendingDepositWei: [0, 0],
        pendingWithdrawalToken: [0, 0],
        pendingWithdrawalWei: [0, 0],
        txCountGlobal: channel.state.txCountGlobal + 1,
        sigHub: fakeSig
      }
    )
  })

  it('should not accept an invalidation on a state that has not expired the timeout', async () => {
    let channel = await channelUpdateFactory(registry)
    channel = await channelUpdateFactory(registry, {
      pendingDepositToken: [1, 2],
      pendingDepositWei: [3, 4],
      txCountGlobal: channel.state.txCountGlobal + 1,
      timeout: Math.floor(Date.now() / 1000) + 3
    })

    const invalidationArgs: InvalidationArgs = {
      lastInvalidTxCount: channel.state.txCountGlobal,
      previousValidTxCount: channel.state.txCountGlobal - 1,
      reason: 'CU_INVALID_ERROR'
    }

    await service.doUpdates(channel.user, [{
      args: invalidationArgs,
      reason: 'Invalidation',
      sigUser: fakeSig,
      txCount: channel.state.txCountGlobal + 1
    }])

    const sync = await service.getChannelAndThreadUpdatesForSync(channel.user, 0, 0)
    assert.deepEqual(sync.map(item => (item.update as UpdateRequest).reason), ['ConfirmPending', 'ConfirmPending'])
    // make sure it didnt get invalidated
    assert.isEmpty(sync.filter(item => (item.update as UpdateRequest).reason == 'Invalidation'))
  })

  it('should accept an invalidation on a state that has expired the timeout', async () => {
    let channel = await channelUpdateFactory(registry)
    channel = await channelUpdateFactory(registry, {
      pendingDepositToken: [1, 2],
      pendingDepositWei: [3, 4],
      txCountGlobal: channel.state.txCountGlobal + 1,
      timeout: Math.floor(Date.now() / 1000) + 1
    })

    await clock.awaitTicks(2000)

    const invalidationArgs: InvalidationArgs = {
      lastInvalidTxCount: channel.state.txCountGlobal,
      previousValidTxCount: channel.state.txCountGlobal - 1,
      reason: 'CU_INVALID_ERROR'
    }

    await service.doUpdates(channel.user, [{
      args: invalidationArgs,
      reason: 'Invalidation',
      sigUser: fakeSig,
      txCount: channel.state.txCountGlobal + 1
    }])

    const sync = await service.getChannelAndThreadUpdatesForSync(channel.user, 0, 0)
    assert.deepEqual(sync.map(item => (item.update as UpdateRequest).reason), ['ConfirmPending', 'Invalidation'])
  })
})<|MERGE_RESOLUTION|>--- conflicted
+++ resolved
@@ -30,12 +30,8 @@
   isBigNum,
   convertWithdrawal,
   Payment,
-<<<<<<< HEAD
+  InvalidationArgs,
 } from 'connext/dist/types'
-=======
-  InvalidationArgs,
-} from './vendor/connext/types'
->>>>>>> 57de772d
 import Web3 = require('web3')
 import ThreadsDao from './dao/ThreadsDao'
 import {
