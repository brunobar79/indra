--- conflicted
+++ resolved
@@ -116,11 +116,7 @@
     }
 
     const result = await this.paymentsService.doPaymentEmail(
-<<<<<<< HEAD
-      to, subject, text,
-=======
-      user, to, subject, text
->>>>>>> e34032b4
+      user, to, subject, text,
     )
 
     if (result.error) {
