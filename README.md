# Indra

Everything you need to set up a Connext payment channel hub.

## Contents

- [Repo Executive Summary](#Repo-Executive-Summary)
- [How to get started developing](#How-to-get-started-developing)
    - [Prerequisites](#Prerequisites)
    - [TL;DR](#TL;DR)
    - [Details](#Details)
    - [How to interact with Hub](#How-to-interact-with-Hub)
 - [Debugging](#Debugging)
     - [Ethprovider or Ganache not working](#Ethprovider-or-Ganache-not-working)
     - [Hub errors on start](#Hub-errors-on-start)
     - [Locked DB](#Locked-DB)
     - [502 Bad Gateway](#502-Bad-Gateway)
    

## Repo Executive Summary

You can run this project locally in dev-mode with `npm start` (or `npm restart`). Stop it with `npm stop`

The above start command will build anything needed for you but you can also build stuff manually with `make`.

Once everything builds & starts up, play with the app at `http://localhost` (the wallet module takes the longest to wake up, monitor it with `npm run logs wallet`)

You can wipe all persistent data and restart the app with a fresh db using `npm run reset`

You can run Indra in production-mode with `npm run prod` (or `npm restart prod`).

This repo is split into modules. Each module, ie `name`, in general, has source code in `modules/name/src` that the build/deploy tools in `modules/name/ops` use to build stuff that's output to either `modules/name/build` or `modules/name/dist`.

At runtime, most modules are run in their own docker container(s). These docker containers are built according to dockerfiles found in `modules/name/ops/*.dockerfile` and, on startup, run the scripts found in `modules/name/ops/*.entry.sh`

See all running containers with: `docker service ls`.

You can see the logs for some container with: `npm run logs name`. Where "name" would be `hub` for the docker container `connext_hub`.
The ethprovider has two sets of logs: `npm run logs ethprovider` will show migration logs and `npm run logs ganache` will show output from ganache.

Once the app is running, you can execute db commands with `bash ops/db.sh '\d+'` or open a db console with just `bash ops/db.sh`

If you encounter any problems, check out the debugging guide at the bottom of this doc. For any unanswered questions, reach out on our Discord channel & we'll be happy to help.

## How to get started developing

### Prerequisites

- Make (required, probably already installed)
- [Docker](https://www.docker.com/) (required)
- [Node.js](https://nodejs.org/en/)

### TL;DR

**Note**: We have migrated away from using `yarn` due to [yarn issue 2629](https://github.com/yarnpkg/yarn/issues/2629), an unsolved bug in yarn that results in installations randomly failing.

**Local development is easy**

`npm start` <- This will take care of building everything & will launch a Connext hub in development-mode, available from your browser at `localhost`

Beware: the first time this is run it will take a long time but have no fear: subsequent builds will go much more quickly.

A couple sets of `node_modules` will be installed when running `npm start` and this might strain your network connection. Occasionally, packages will get half downloaded & then the connection is lost resulting in "unexpected EOF" or "file not found" errors. Generally, trying again is likely all you need to proceed. If you see the same error more than once then some half-downloaded file is likely jamming up the works. Run `make deep-clean` to scrub any `node_modules` & lock files & caches that might be causing trouble. Then, give `npm start` another try & things will hopefully be good to go.

There are a handful of watcher flags at the top of `ops/deploy.dev.sh` that are off by default. The wallet aka UI will always be watched as it's served by a webpack-dev-server. If you expect to be actively developing any other modules, you can turn on watchers for those too. Careful, turning on all the watchers will increase the start-up time and drain your computer's battery more quickly.

**To deploy to production: First, deploy the contract & docker images**

Before running make deploy, check the `modules/wallet/ops/prod.env` file as this will contain your wallet's prod-mode env vars. (TODO: build this dynamically from the env vars in `ops/deploy.prod.sh`) If these vars look good, then run:

`make deploy` <- this will build the project's docker images and push them to docker hub.

When pushing images to dockerhub, it's assumed that your account's username (obtained by running the `whoami` shell command) is also your docker hub username and that you've already run `docker login`. If these usernames are different, change the `registry` variable at the top of the Makefile before running `make deploy`.

To deploy the ChannelManager Contract:

```
make contract-artifacts
# the space at the beginning of the command below will prevent this
# command (& the mnemoic) from being stored in your shell's history
  MNEMONIC="candy maple cake sugar pudding cream honey rich smooth crumble sweet treat" INFURA_KEY="abc123xyz" ./node_modules/.bin/truffle migrate --network ropsten
```

**Then, deploy your payment hub**

If you're deploying to a server on AWS or Digital Ocean, ssh into that server and make sure all of `git`, `make` and `docker` are installed on the machine you're deploying to. To deploy the payment hub, run:

```
git clone https://github.com/ConnextProject/indra.git
cp indra
DOMAINNAME=example.com bash ops/deploy.prod.sh
```

The `DOMAINNAME=example.com` prefix sets an env var that allows correct configuration of an https connection from which the wallet UI can be served securely. Make sure that your production server is reachable at the domain name you specify. You can also add this env var to your server's `~/.bashrc` if you don't want to specify the domain name during every deployment.

Assuming the docker images have been built & pushed to a registry, `bash ops/deploy.prod.sh` will pull & deploy them in an environment suitable for production.

Again, it runs `whoami` to get the current username & tries to use that as the registry name to pull docker images from. If your docker hub username is different, then update the registry var at the top of the `deploy.prod.sh` script before deploying.

If your hub is already deployed & you want to redeploy to apply changes you've made, all you need to do is checkout the branch you want to deploy (and pull if necessary) then run `bash ops/restart.sh prod`.

### Details

Behind the scenes, `npm start` will run `make` and then `bash ops/deploy.dev.sh`

`make` does the following:

1. Build the builder. This project relies on various build tools like c compilers & python & a specific version of nodejs. Rather than making you, the developer, figure out how to make nvm play nice with npm, we'll use Docker to build the build environment for you. Based on the builder Dockerfile in the top-level ops folder.

2. Install dependencies. For example, to install stuff needed by the contracts module, we take the `modules/contracts` dir and mount it into a builder container. This container runs `npm install` which usually requires compiling some crazy c modules. When it's done, the container exits and a freshly built `node_modules` is left behind in the directory that was mounted..

3. Build stuff. Like it step 2, we stick the dir we're interested in into the builder docker container & build what's needed.

`bash ops/deploy.dev.sh` starts 7 containers:

 1. Proxy: an nginx server that sits in front of both the hub & the wallet. Useful for preventing CORS problems.

 2. Wallet: A webpack-dev-server that watches & serves data from the wallet module.

 3. Hub: Manages your payment channel.

 4. Chainsaw: Watches for interesting blockchain events & processes them as needed

 5. Ethprovider: Runs contract migrations & starts a ganache testnet

 6. Database: Runs db migrations then starts the database

 7. Redis: Depended on by the hub & chainsaw

### How to interact with Hub

 1. AuthApiService
  - GET /auth/status: returns success and address if a valid auth token is provided
  - POST /auth/challenge: returns a challenge nonce
  - POST /auth/response: 
    - nonce: returned by /auth/challenge
    - address
    - origin
    - signature

 2. ChannelsApiService
  - POST /channel/:user/request-deposit: 
    - depositWei
    - depositToken
    - lastChanTx
    - lastThreadUpdateId
  - GET /channel/:user/sync
    - params
      - lastChanTx
      - lastThreadUpdateId


## Debugging

### `The container name "/connext_buidler" is already in use`

Full error message:

```
docker: Error response from daemon: Conflict. The container name "/connext_buidler" is already in use by container "6d37b932d8047e16f4a8fdf58780fe6974e6beef58bf4cc5e48d00d3e94a67c3". You have to remove (or rename) that container to be able to reuse that name.
```

You probably started to build something and then stopped it with ctrl-c. It only looks like the build stopped: the builder process is still hanging out in the background wrapping up what it was working on. If you wait for a few seconds, this problem will sometimes just go away as the builder finishes & exits.

To speed things up, run `make stop` to tell the builder to hurry up & finish and then wait for the builder to exit.


### Ethprovider or Ganache not working

```
#!/bin/bash
url=$ETH_PROVIDER; [[ $url ]] || url=http://localhost:8545
echo "Sending $1 query to provider: $url"
curl -H "Content-Type: application/json" -X POST --data '{"id":31415,"jsonrpc":"2.0","method":"'$1'","params":'$2'}' $url
```

This lets us do a simple `curleth net_version '[]'` as a sanity check to make sure the ethprovider is alive & listening. If not, curl gives more useful errors that direct you towards investigating either metamask or ganache.

One other sanity check is to run `docker service ls` and make sure that you see an ethprovider service that has port 8545 exposed.

You can also run `docker exec -it connext_ethprovider.1.<containerId> bash` to start a shell inside the docker container. Even if there are networking issues between the container & host, you can still ping localhost:8545 here to see if ganache is alive & run `ps` to see if it's even running.

Ganache should dump its logs onto your host and you can print/follow them with: `tail -f modules/contracts/ops/ganache.log` as another way to make sure it's alive. Try deleting this file then running `npm restart` to see if it gets recreated & if so, check to see if there is anything suspicious there

### Hub errors on start

We've seen some non-deterministic errors on `npm start` where some part of the startup process errors out and the Hub doesn't launch properly. We're still trying to track down the cause, but here's what's worked for community members after seeing an error:

- Running `npm start` again
- Rebuild everything then restart: `make clean && npm start`
- Remove build artifacts & persistent data storage and restart: `make purge && npm start`

### Locked DB

<<<<<<< HEAD
We've seen the database get locked on startup. Often, this manifests as `502 Bad Gateway` when you try to load the wallet UX. The cause is unclear at the moment (for some reason the db didn't shut down properly last time), but running `bash ops/unlock-db.sh` followed by `npm restart` should fix the problem.
=======
We've seen the database get locked on startup. Sometimes, this manifests as `502 Bad Gateway` when you try to load the wallet UX. The cause is unclear at the moment (for some reason the db didn't shut down properly last time), but running `bash ops/unlock-db.sh` followed by `yarn restart` should fix the problem.

### 502 Bad Gateway

This is a pretty common error--it's either due to a locked DB 
(see [Locked DB](#Locker-DB)) or slow startup. 

To debug: run `yarn logs database`, and see if the DB is locked. If so, unlock it. If it's not locked, run `yarn logs wallet` to see if the wallet front-end has compiled. Most likely, the wallet is just taking a long time to compile and it's manifesting as a 502 error.
>>>>>>> b7203437
<|MERGE_RESOLUTION|>--- conflicted
+++ resolved
@@ -192,9 +192,6 @@
 
 ### Locked DB
 
-<<<<<<< HEAD
-We've seen the database get locked on startup. Often, this manifests as `502 Bad Gateway` when you try to load the wallet UX. The cause is unclear at the moment (for some reason the db didn't shut down properly last time), but running `bash ops/unlock-db.sh` followed by `npm restart` should fix the problem.
-=======
 We've seen the database get locked on startup. Sometimes, this manifests as `502 Bad Gateway` when you try to load the wallet UX. The cause is unclear at the moment (for some reason the db didn't shut down properly last time), but running `bash ops/unlock-db.sh` followed by `yarn restart` should fix the problem.
 
 ### 502 Bad Gateway
@@ -203,4 +200,3 @@
 (see [Locked DB](#Locker-DB)) or slow startup. 
 
 To debug: run `yarn logs database`, and see if the DB is locked. If so, unlock it. If it's not locked, run `yarn logs wallet` to see if the wallet front-end has compiled. Most likely, the wallet is just taking a long time to compile and it's manifesting as a 502 error.
->>>>>>> b7203437
