--- conflicted
+++ resolved
@@ -25,13 +25,9 @@
   toWei(token).div(toWei(tokenPerEth))
 
 export const maxBN = (lon: BN[]): BN =>
-<<<<<<< HEAD
-  lon.reduce((max: BN, current: BN): BN => max.gt(current) ? max : current, Zero)
-=======
   lon.reduce(
     (max, current) => max.gt(current) ? max : current
   )
->>>>>>> 76e83346
 
 export const minBN = (lon: BN[]): BN =>
   lon.reduce((min: BN, current: BN): BN => min.lt(current) ? min : current, MaxUint256)
