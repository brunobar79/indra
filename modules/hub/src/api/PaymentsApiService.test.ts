--- conflicted
+++ resolved
@@ -4,13 +4,10 @@
 import { channelUpdateFactory, tokenVal, channelNextState } from "../testing/factories";
 import { PaymentMetaDao } from "../dao/PaymentMetaDao";
 import Config from "../Config";
-<<<<<<< HEAD
 import { emptyAddress } from "../vendor/connext/Utils";
-=======
 import { toWeiString } from "../util/bigNumber";
 import { testChannelManagerAddress, testHotWalletAddress } from "../testing/mocks";
 import { StateGenerator } from "../vendor/connext/StateGenerator";
->>>>>>> fc398890
 
 describe('PaymentsApiService', () => {
   const registry = getTestRegistry({
@@ -119,7 +116,6 @@
     assert.ok(purchaseId)
   })
 
-<<<<<<< HEAD
   it('should work for sending linked payments', async () => {
     const chan = await channelUpdateFactory(registry, {
       balanceTokenUser: tokenVal(10),
@@ -239,7 +235,8 @@
       type: 'PT_LINK',
       secret: "sadlkj"
     })
-=======
+  })
+
   it('should work for thread payments', async() => {
     const senderChannel = await channelUpdateFactory(registry, {
       user: mkAddress('0xa'),
@@ -317,6 +314,5 @@
     assert.equal(res.status, 200, JSON.stringify(res.body))
     const { purchaseId } = res.body
     assert.ok(purchaseId)
->>>>>>> fc398890
   })
 })