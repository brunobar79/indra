import { ethers as eth } from 'ethers'
import Semaphore from 'semaphore'

import { ConnextInternal } from '../Connext'
import { Poller } from '../lib/poller'
import { assertUnreachable, maybe } from '../lib/utils'
import * as actions from '../state/actions'
import { getChannel, getLastThreadUpdateId } from '../state/getters'
import { CUSTODIAL_BALANCE_ZERO_STATE, SyncControllerState } from '../state/store'
import {
  ArgsTypes,
  Block,
  ChannelState,
  ChannelStateUpdate,
  channelUpdateToUpdateRequest,
  InvalidationArgs,
  InvalidationReason,
  LogDescription,
  Sync,
  SyncResult,
  ThreadStateUpdate,
  UpdateRequest,
} from '../types'

import { AbstractController } from './AbstractController'

const noCreatedOnError: string = `Item does not contain a 'createdOn' field, ` +
  `this likely means this function was called incorrectly. See comments in source.`

/*
 This function should be used to update the `syncResultsFromHub` value in the
 runtime state. Both arrays of sync results should have fields that are given
 by the hub (e.g createdOn will not be undefined)

  This function needs to:
  1. dedupe states
  2. sort channel states by txCount
  3. sort thread states by createdOn
  4. and then sort so that openThread channel states are always before thread updates

  Constraints:
  1. All states need to have a createdOn field
  2. States that are not signed or have no txCount should be appended
  3. States are passed in as SyncResult but then need to be casted to either
     ThreadUpdateStates or UpdateRequests
*/

export const mergeSyncResults = (xs: SyncResult[], ys: SyncResult[]): SyncResult[] => {

  // Helper which takes in a sorted channel update request array and returns a deduped version
  const dedupeChannel = (arr : UpdateRequest[]): UpdateRequest[] => {
    const deduped = arr.slice(0, 1)
    for (const next of arr.slice(1)) {
      const cur = deduped[deduped.length - 1]

      if (!cur || !cur.txCount) {
        throw new Error(`Can't dedup an empty array: ${arr}`)
      }

      if (next.txCount && next.txCount < cur.txCount) {
        throw new Error(
          `next update txCount should never be < cur: ` +
          `${JSON.stringify(next)} >= ${JSON.stringify(cur)}`)
      }

      if (!next.txCount || next.txCount > cur.txCount) {
        deduped.push(next)
        continue
      }

      // The current and next updates both have the same txCount. Double check
      // that they both match (they *should* always match, because if they
      // don't it means that the hub has sent us two different updates with the
      // same txCount, and that is Very Bad. But better safe than sorry.)
      const nextAndCurMatch = (
        next.reason === cur.reason &&
        ((next.sigHub && cur.sigHub) ? next.sigHub === cur.sigHub : true) &&
        ((next.sigUser && cur.sigUser) ? next.sigUser === cur.sigUser : true)
      )
      if (!nextAndCurMatch) {
        throw new Error(
          `Got two updates from the hub with the same txCount but different ` +
          `reasons or signatures: ${JSON.stringify(next)} != ${JSON.stringify(cur)}`)
      }

      // If the two updates have different sigs (ex, the next update is the
      // countersigned version of the prev), then keep both
      if (next.sigHub !== cur.sigHub || next.sigUser !== cur.sigUser) {
        deduped.push(next)
        continue
      }

      // Otherwise the updates are identical; ignore the 'next' update.
    }

    return deduped
  }

  // Helper which takes in a sorted thread update array and returns a deduped version
  const dedupeThread = (arr : ThreadStateUpdate[]): ThreadStateUpdate[] => {
    const deduped = arr.slice(0, 1)
    for (const next of arr.slice(1)) {
      const cur = deduped[deduped.length - 1]
      if (!next.createdOn || !cur.createdOn) {
        throw new Error(`This function has been called incorrecty. ` +
          `Should only be deduping threads that come from the hub, ` +
          `meaning they have a 'createdOn' field. See comments in the source.`)
      }
      // ensure the array is sorted appropriately
      if (next.createdOn < cur.createdOn) {
        throw new Error(
          `next update createdOn should never be < cur: ` +
          `${JSON.stringify(next)} >= ${JSON.stringify(cur)}`)
      }

      if (next.createdOn !== cur.createdOn) {
        deduped.push(next)
        continue
      }

      // the updates have the same createdOn date
      // check the sigs to see if they are duplicates.
      // safe because at no point should unsigned thread states
      // arrive here, and no 2 threads should have identical sigs
      if (next.state.sigA !== cur.state.sigA) {
        deduped.push(next)
        continue
      }
    }
    return deduped
  }

  // Converts an array of SyncResults into either ThreadStateUpate[] or UpdateRequest[]
  const convert = (arr: SyncResult[]): ThreadStateUpdate[] | UpdateRequest[] => {
    const output = []
    for(let i = 0; i < arr.length; i += 1) {
      if(arr[i].type === 'channel') {
        output[i] = arr[i].update as UpdateRequest
      }
      if(arr[i].type === 'thread') {
        output[i] = arr[i].update as ThreadStateUpdate
      }
    }
    return output as ThreadStateUpdate[] | UpdateRequest[]
  }

  // Get channel states, convert them, sort, and then dedupe.
  let channelUpdates = convert(xs.filter((u: any): boolean => u.type === 'channel')
    .concat(ys.filter((u: any): boolean => u.type === 'channel'))) as UpdateRequest[]

  channelUpdates.sort((a: any, b: any): number => {
    // All updates should have a createdOn field
    // if (!a.createdOn || !b.createdOn) {
    //   throw new Error(noCreatedOnError)
    // }
    if (!a.txCount) return 1
    if (!b.txCount) return -1
    return a.txCount - b.txCount
  })

  // ensure there is only one state with a undefined txCount
  let hasNull = false
  channelUpdates = channelUpdates.filter((s: any): boolean => {
    if (!s.txCount) {
      if (hasNull) return false
      hasNull = true
      return true
    }
    return true
  })

  channelUpdates = dedupeChannel(channelUpdates)

  // Get thread states, convert, sort, dedupe.
  let threadUpdates = convert(xs.filter((u: any): boolean => u.type === 'thread')
    .concat(ys.filter((u: any): boolean => u.type === 'thread'))) as ThreadStateUpdate[]

  threadUpdates.sort((a: any, b: any): any => {
    if (!a.createdOn || !b.createdOn) {
      throw new Error(noCreatedOnError)
    }
    if (a.createdOn > b.createdOn) return 1
    if (a.createdOn < b.createdOn) return -1
    return 0
  })

  threadUpdates = dedupeThread(threadUpdates)

  let curChan = 0
  let curThread = 0

  // Merge sort channel and thread states arrays
  const res: SyncResult[] = []
  const pushChannel = (update: UpdateRequest): any => res.push({ type: 'channel', update })
  const pushThread = (update: ThreadStateUpdate): any => res.push({ type: 'thread', update })

  while (
    curChan < channelUpdates.length ||
    curThread < threadUpdates.length
  ) {
    // We want to iterate over every sync result, validate that it has a
    // created on and then push it to channel or thread and increment counter
    // This needs to happen with the following logic:
    //  1. When there is a chan update and no thread update, chan update should
    //     be pushed and curChan incremented
    //  2. When there is a thread update and no chan update, thread update
    //     should be pushed and curThread incremented
    //  3. When there are both, channel update should be pushed if channel was
    //     created before thread OR if they were created at the same time but
    //     the chan update reason is open thread

    // TODO: ^^^ this is the exact logic that is implemented on the hub side
    // and the code should be reused or copy-pasted to reduce mental surface
    // area. (ChannelsService.ts lines 855 - 893) Both work though.

  //   const chan = channelUpdates[curChan]
  //   const thread = threadUpdates[curThread]

  //   const pushChan =
  //     chan &&
  //     (!thread ||
  //       (chan as any).createdOn < (thread as any).createdOn ||
  //       (chan.createdOn == thread.createdOn && chan.reason == 'OpenThread'))

  //   if (pushChan) {
  //     curChan += 1
  //     pushChannel(chan)
  //   } else {
  //     curThread += 1
  //     pushThread(thread)
  //   }
  // }

    let chanUp
    let threadUp

    if (channelUpdates[curChan]) {
      chanUp = channelUpdates[curChan]

      if (!chanUp.createdOn && curChan === channelUpdates.length - 1) {
        // this is the unsigned update being returned from the hub
        // since this update is stored in redis, it will not have
        // a created on field. push the channel, and break out of the
        // loop
        curChan += 1
        pushChannel(chanUp)
        continue
      }

      if (!chanUp.createdOn && curChan !== channelUpdates.length - 1) {
        throw new Error(noCreatedOnError)
      }

      if (!threadUpdates[curThread]) {
        curChan += 1
        pushChannel(chanUp)
      }
    }

    if (threadUpdates[curThread]) {
      threadUp = threadUpdates[curThread]

      if (!threadUp.createdOn) {
        throw new Error(noCreatedOnError)
      }

      if (!threadUp.state.sigA)  {
        throw new Error(`Thread update does not contain a signature, ` +
          `this likely means this function was called incorrectly.`)
      }

      if (!channelUpdates[curChan]) {
        curThread += 1
        pushThread(threadUp)
      }
    }

    if (chanUp && threadUp) {
      const shouldAdd = !threadUp || (chanUp as any).createdOn < (threadUp as any).createdOn ||
        (chanUp.createdOn === threadUp.createdOn && chanUp.reason === 'OpenThread')
      if (shouldAdd) {
        curChan += 1
        pushChannel(chanUp)
      } else {
        curThread += 1
        pushThread(threadUp)
      }
    }
  }

  // // check if last update was unsigned
  // if (!channelUpdates[channelUpdates.length - 1].createdOn) {
  //   pushChannel(channelUpdates[channelUpdates.length - 1])
  // }

  return res
}

/**
 * This function should be used to update the `syncResultsFromHub` by removing
 * any updates from the hub that are already in queue to be returned to the hub
 */
export const filterPendingSyncResults = (fromHub: SyncResult[], toHub: SyncResult[]): any => {
  // De-dupe incoming updates and remove any that are already in queue to be
  // sent to the hub. This is done by removing any incoming updates which
  // have a corresponding (by txCount, or id, in the case of unsigned
  // updates) update and fewer signatures than the update in queue to send to
  // the hub. Additionally, if there is an invalidation in the queue of updates
  // to be sent, the corresponding incoming update will be ignored.

  // TODO: first ensure that any updates from or to hub are for the instantiated
  // user, hub currently does not return user for channels, users must
  // reinstantiate connext

  const updateKey = (x: SyncResult): string => {
    if (x.type === 'channel') {
      return x.update.id && x.update.id < 0
        ? `unsigned:${x.update.id}`
        : `tx:${x.update.txCount}`
    }
    return `tx:${x.update.state.txCount}`
  }

  const existing: {[key: string]: { sigHub: boolean, sigUser: boolean } | { sigA: boolean }} = {}
  toHub.forEach((u: any): any => {
    // register the key as existing for checking against fromHub
    existing[updateKey(u)] = u.type === 'channel' ? {
      sigHub: !!u.update.sigHub,
      sigUser: !!u.update.sigUser,
    } : { sigA: !!u.update.state.sigA }

    if (u.type === 'channel' && u.update.reason === 'Invalidation') {
      const args: InvalidationArgs = u.update.args as InvalidationArgs
      existing[`tx:${args.invalidTxCount}`] = {
        sigHub: true,
        sigUser: true,
      }
    }
  })

  return fromHub.filter((u: any): any => {
    const cur = existing[updateKey(u)] as any
    if (!cur) return true

    // address threads
    // TODO: this should probably throw an error since it means the thread is unsigned
    if (cur.sigA && !(u.update as ThreadStateUpdate).state.sigA) return false
    if (cur.sigHub && !(u.update as UpdateRequest).sigHub) return false
    if (cur.sigUser && !(u.update as UpdateRequest).sigUser) return false
    return true
  })
}

export class SyncController extends AbstractController {
  private static POLLER_INTERVAL_LENGTH: number = 2 * 1000
  private poller: Poller
  private flushErrorCount: number = 0

  public constructor(name: string, connext: ConnextInternal) {
    super(name, connext)
    this.poller = new Poller({
      callback: this.sync.bind(this),
      interval: SyncController.POLLER_INTERVAL_LENGTH,
      name: 'SyncController',
      timeout: 5 * 60 * 1000,
    })

  }

  public async start(): Promise<void> {
    await this.poller.start()
  }

  public async stop(): Promise<void>{
    this.poller.stop()
  }

  public async sync(): Promise<void> {
    try {
      const state = this.store.getState()
      const txCount = state.persistent.channel.txCountGlobal

      const hubSync = await this.hub.sync(
        txCount,
        getLastThreadUpdateId(this.store.getState()),
      )
      if (!hubSync) {
        console.log('No updates found from the hub to sync')
        return
      }

      this.handleHubSync(hubSync)
    } catch (e) {
      console.error('Sync error:', e)
    }

    // sync any custodial payments
    try {
      await this.syncCustodialBalance()
    } catch (e) {
      console.error('Syncing custodial balance error:', e)
    }

    try {
      await this.flushPendingUpdatesToHub()
    } catch (e) {
      console.error('Flush error:', e)
    }

    try {
      await this.checkCurrentStateTimeoutAndInvalidate()
    } catch (e) {
      console.error('Error checking whether current state should be invalidated:', e)
    }

  }

  public getSyncState(): SyncControllerState {
    return this.store.getState().persistent.syncControllerState
  }

  private async checkCurrentStateTimeoutAndInvalidate(): Promise<any> {
    // If latest state has a timeout, check to see if event is mined
    const state = this.getState()

    const { channel, channelUpdate } = this.getState().persistent
    if (!this.connext.utils.hasPendingOps(channel)) return

    // do not invalidate any states without a timeout
    if (channel.timeout === 0) return

    // Wait until all the hub's sync results have been handled before checking
    // if we need to invalidate (the current state might be invalid, but the
    // pending updates from the hub might resolve that; ex, they might contain
    // an ConfirmPending).
    if (state.runtime.syncResultsFromHub.length > 0) return

    const { didEmit, latestBlock } = await this.didContractEmitUpdateEvent(
      channel, channelUpdate.createdOn,
    )
    switch (didEmit) {
      case 'unknown':
        // The timeout hasn't expired yet; do nothing.
        return

      case 'yes':
        // For now, just sit tight and wait for Chainsaw to find the event. In
        // the future, the client could send a `ConfirmPending` here.
        return

      case 'no':
        const msg = (
          `State has timed out (timestamp: ${channel.timeout} < latest block ` +
          `${latestBlock.timestamp} (${latestBlock.number}/${latestBlock.hash}) and no ` +
          `DidUpdateChannel events have been seen since block ${latestBlock.number - 2000}`
        )
        await this.sendInvalidation(channelUpdate, 'CU_INVALID_TIMEOUT', msg)
        return

      default:
        assertUnreachable(didEmit)
    }
  }

  /**
   * Checks to see whether a `DidUpdateChannel` event with `txCountGlobal`
   * matching `channel.txCountGlobal` has been emitted.
   *
   * Returns 'yes' if it has, 'no' if it has not, and 'unknown' if the
   * channel's timeout has not yet expired.
   */
  public async didContractEmitUpdateEvent(channel: ChannelState, updateTimestamp?: Date): Promise<{
    didEmit: 'yes' | 'no' | 'unknown'
    latestBlock: Block
    event?: LogDescription,
  }> {
    let timeout = channel.timeout
    if (!channel.timeout) {
      if (!updateTimestamp) {
        // Note: this isn't a hard or inherent limitation... but do it here for
        // now to make sure we don't accidentally do Bad Things for states
        // with pending operations where the timeout = 0.
        throw new Error(
          `Cannot check whether the contract has emitted an event ` +
          `for a state without a timeout. State: ${JSON.stringify(channel)}`)
      }

      // If the state doesn't have a timeout, use the
      // update's timestamp - challenge period from store
      // as an approximate timeout window.
      
      // TODO: hub uses a default timer of 15 minutes on its txs
      // use that here
      timeout = Math.floor(+(new Date(updateTimestamp)) / 1000) + 15 * 60
    }
<<<<<<< HEAD
    let block = await this.findBlockNearestTimeout(timeout)
    if (block.timestamp < timeout)
      return { didEmit: 'unknown', latestBlock: block }
    
=======

    const block = await this.findBlockNearestTimeout(timeout)
    if (block.timestamp < timeout) {
      return { didEmit: 'unknown', latestBlock: block }
    }

>>>>>>> 07cddd93
    const evts = await this.connext.getContractEvents(
      'DidUpdateChannel',
      Math.max(block.number - 4000, 0), // 4000 blocks = ~16 hours
    )
    const event: any = evts.find((e: any): any => e.values.txCount[0] === channel.txCountGlobal)
    if (event) {
      return { didEmit: 'yes', latestBlock: block, event }
    }
    return { didEmit: 'no', latestBlock: block }
  }

  public async sendUpdateToHub(update: ChannelStateUpdate | ThreadStateUpdate): Promise<any> {
    const state = this.getSyncState()
    const sync = Object.keys(update.state).indexOf('sigA') === -1
      ? { type: 'channel', update: channelUpdateToUpdateRequest(update as any)}
      : { type: 'thread', update }
    this.store.dispatch(actions.setSyncControllerState({
      ...state,
      updatesToSync: [
        ...state.updatesToSync,
        sync as SyncResult,
      ],
    }))
    this.flushPendingUpdatesToHub()
  }

  /**
   * If the current latest block has a `timestamp < timeout`, return the current
   * latest block. Otherwise find a block with a
   * `timestamp > timeout && timestamp < timeout + 60 minutes` (ie, a block
   * with a timestamp greater than the timeout, but no more than 60 minutes
   * greater).
   */
  public async findBlockNearestTimeout(
    timeout: number, delta: number = 60 * 60,
  ): Promise<Block> {
    let block = await this.connext.wallet.provider.getBlock('latest')
    if (block.timestamp < timeout + delta) return block

    // Do a sort of binary search for a valid target block
    // Start with a step of 10k blocks (~2 days)
    // Precondition:
    //   block.timestamp >= timeout + delta
    // Invariants:
    //   1. block.number + step < latestBlock.number
    //   2. if step < 0: block.timestamp >= timeout + delta
    //   3. if step > 0: block.timestamp < timeout + delta
    let step =  Math.min(block.number, 10000) * -1
    while (true) {
      if (Math.abs(step) <= 2) {
        // This should never happen, and is a sign that we'll get into an
        // otherwise infinite loop. Indicative of a bug in the code.
        throw new Error(
          `Step too small trying to find block (this should never happen): ` +
          `target timeout: ${timeout}; block: ${JSON.stringify(block)}`)
      }

      block = await this.connext.wallet.provider.getBlock(block.number + step)
      if (block.timestamp > timeout && block.timestamp < timeout + delta) {
        break
      }

      step = (block.timestamp < timeout)
        // If the current block's timestamp is before the timeout, step
        // forward half a step.
        ? Math.ceil(Math.abs(step) / 2)
        // If the current block's timestamp is after the timeout, step
        // backwards a full step. Note: we can't step backwards half a step
        // because we don't know how far back we're going to need to look,
        // so guarantee progress only in the 'step forward' stage.
        : Math.abs(step) * -1
    }
    return block
  }

  /**
   * Sends all pending updates (that is, those which have been put onto the
   * store, but not yet sync'd) to the hub.
   */
  private flushLock: any = Semaphore(1)
  private async flushPendingUpdatesToHub(): Promise<any> {
    // Lock around `flushPendingUpdatesToHub` to make sure it doesn't get
    // called by both the poller something else at the same time.
    return new Promise((res: any): any => {
      this.flushLock.take(async () => {
        try {
          await this._flushPendingUpdatesToHub()
        } catch (e) {
          console.error('Error flushing updates:', e)
        } finally {
          this.flushLock.leave()
          res()
        }
      })
    })
  }

  /**
   * Responsible for handling sync responses from the hub, specifically
   * the channel status.
  */
 public handleHubSync(sync: Sync): any {
   const state = this.store.getState()
    if (state.runtime.channelStatus !== sync.status) {
      this.store.dispatch(actions.setChannelStatus(sync.status))
    }

    // signing disabled in state update controller based on channel sync status
    // unconditionally enqueue results
    this.enqueueSyncResultsFromHub(sync.updates)

    // descriptive status error handling
    switch (sync.status) {
      case 'CS_OPEN':
        break
      case 'CS_CHANNEL_DISPUTE':
      case 'CS_CHAINSAW_ERROR':
        console.warn(
          `Channel error with hub (status: ${sync.status}), please contact admin. ` +
          `Channel: ${JSON.stringify(state.persistent.channel, undefined, 2)}`)
        break
      case 'CS_THREAD_DISPUTE':
        throw new Error(
          `THIS IS BAD. Channel is set to thread dispute state, before threads are enabled. ` +
          `See See REB-36. Disabling client.`)
      default:
        assertUnreachable(sync.status)
    }
  }

  private async _flushPendingUpdatesToHub(): Promise<any> {
    const state = this.getSyncState()
    if (!state.updatesToSync.length) return

    // const [res, err] = await maybe(this.hub.updateHub(
    //   state.updatesToSync,
    //   getLastThreadUpdateId(this.store.getState()),
    // ))

    const chanSync = state.updatesToSync.filter((u: any): boolean => u.type === 'channel')
    const channelUp = chanSync.map((u: any): any => u.update) as
      Array<UpdateRequest<string, ArgsTypes<string>>>
    console.log(`Sending channel updates to hub: ${
      channelUp.map((u: any): any => u && u.reason)
    } ${chanSync}`)
    const [res, err] = await maybe(this.hub.updateHub(
      channelUp,
      getLastThreadUpdateId(this.store.getState()),
    ))

    const threadSync = state.updatesToSync.filter((u: any): boolean => u.type === 'thread')
    const threadUp = threadSync.map((u: any): any => u.update) as ThreadStateUpdate[]
    console.log(`Sending thread updates to hub: ${threadUp.length}`, threadSync)

    // each thread update must be sent to the appropriate
    // update thread endpoint
    const threadRes = []
    const threadErr = []
    for (const t of threadUp) {
      const [tRes, tErr] = await maybe(this.hub.updateThread(t))
      threadRes.push(tRes)
      threadErr.push(tErr)
    }

    let shouldRemoveUpdates = true

    // TODO: do we have to update updateThread so that it mirrors
    // update hub to not break the update logic?
    if (err || res.error || threadErr.length > 0) {
      const error = err || res.error
      this.flushErrorCount += 1
      const triesRemaining = Math.max(0, 4 - this.flushErrorCount)
      console.error(
        `Error sending updates to hub (will flush and reset ` +
        `${triesRemaining ? `after ${triesRemaining} attempts` : `now`}): ` +
        `${error}`)

      if (triesRemaining <= 0) {
        console.error(
          'Too many failed attempts to send updates to hub; flushing all of ' +
          'our updates. Updates being flushed:',
          state.updatesToSync,
        )
      } else {
        shouldRemoveUpdates = false
      }

      // If there's a bug somewhere, it can cause a loop here where the hub
      // sends something bad, wallet does something bad, then immidately sends
      // back to the hub... so sleep a bit to make sure we don't clobber the
      // poor hub.
      console.log('Sleeping for a bit before trying again...')
      await new Promise((resolve: any): any => setTimeout(resolve, 6.9 * 1000))
    } else {
      this.flushErrorCount = 0
    }

    // First add any new items into the sync queue...
    this.enqueueSyncResultsFromHub(res.updates.updates)

    // ... then flush any pending items. This order is important to make sure
    // that the merge methods work correctly.
    if (shouldRemoveUpdates) {
      const newState = this.getSyncState()
      this.store.dispatch(actions.setSyncControllerState({
        ...newState,
        updatesToSync: newState.updatesToSync.slice(state.updatesToSync.length),
      }))
    }
  }

  /**
   * Enqueues updates from the hub, to be handled by `StateUpdateController`.
   */
  private enqueueSyncResultsFromHub(updates: SyncResult[]): any {
    if (updates.length === undefined) {
      throw new Error(
        `This should never happen, this was called incorrectly. ` +
        `An array of SyncResults should always have a defined length.`)
    }

    if (updates.length === 0) return

    const oldSyncResults = this.getState().runtime.syncResultsFromHub
    const merged = mergeSyncResults(oldSyncResults, updates)
    const updatesToSync = this.getSyncState().updatesToSync
    const filtered = filterPendingSyncResults(merged, updatesToSync)

    console.info(`updates from hub: ${updates.length}; ` +
      `old len: ${oldSyncResults.length}; ` +
      `merged: ${filtered.length}: ${filtered}`)
    this.store.dispatch(actions.setSortedSyncResultsFromHub(filtered))
  }

  private async syncCustodialBalance(): Promise<any> {
    // get any custodial balances
    const custodialBalance: any = await this.hub.getCustodialBalance()
    if (!custodialBalance) {
      return
    }
    // zero state/user set in start()
    this.store.dispatch(actions.setCustodialBalance(custodialBalance))
  }

  /**
   * Sends an invalidation to the hub.
   *
   * Note: this assumes that the caller has guaranteed that the state can
   * safely be invalidated. Currently this is true because `sendInvalidation`
   * is only called from one place - checkCurrentStateTimeoutAndInvalidate -
   * which performs the appropriate checks.
   *
   * If this gets called from other places, care will need to be taken to
   * ensure they have done the appropriate validation too.
   */
  private async sendInvalidation(
    updateToInvalidate: UpdateRequest,
    reason: InvalidationReason,
    message: string,
  ): Promise<any> {
    console.log(
      `Sending invalidation of txCount=${updateToInvalidate.txCount} ` +
      `because: ${reason} (${message})`)
    console.log(`Update being invalidated:`, updateToInvalidate)

    if (!updateToInvalidate.txCount || !updateToInvalidate.sigHub) {
      console.error(
        `Oops, it doesn't make sense to invalidate an unsigned update, ` +
        `and requested invalidation is an unsigned update without a txCount/sigHub: `,
        updateToInvalidate,
      )
      return
    }

    // at the moment, you cannot invalidate states that have pending
    // operations and have been built on top of, where the previous
    // state had a timeout
    const channel = getChannel(this.store.getState())
    if (
      // If the very first propose pending is invalidated, then the
      // channel.txCountGlobal will be 0
      !(channel.txCountGlobal === 0 && updateToInvalidate.txCount === 1) &&
      updateToInvalidate.txCount < channel.txCountGlobal &&
<<<<<<< HEAD
      updateToInvalidate.reason.startsWith("ProposePending") &&
      channel.timeout != 0
    ) {
      throw new Error(
        `Cannot invalidate 'ProposePending*' type updates that have been built ` +
        `on when your channel has a timeout (channel: ${JSON.stringify(channel)}; updateToInvalidate: ` +
        `${JSON.stringify(updateToInvalidate)})`
      )
=======
      updateToInvalidate.reason.startsWith('ProposePending')
    ) {
      throw new Error(
        `Cannot invalidate 'ProposePending*' type updates that have been built ` +
        `on (channel: ${JSON.stringify(channel)}; updateToInvalidate: ` +
        `${JSON.stringify(updateToInvalidate)})`)
>>>>>>> 07cddd93
    }

    // Make sure the state being invalidated (which is, for the moment,
    // always going to be our current state, as guaranteed by the check above)
    // has pending operations.
    if (updateToInvalidate.sigUser && !this.connext.utils.hasPendingOps(channel)) {
      throw new Error(
<<<<<<< HEAD
        `Refusing to invalidate an update without pending operations detected on the channel that has already been signed: ` +
        `${JSON.stringify(updateToInvalidate)}`
      )
=======
        `Refusing to invalidate an update with no pending operations we have already signed: ` +
        `${JSON.stringify(updateToInvalidate)}`)
>>>>>>> 07cddd93
    }

    // if you are invalidating a withdrawal, retrieve the last withdrawal
    // requested from the store
    const { latestPending } = this.getState().persistent

    const chan = this.getState().persistent.channel
    const args: InvalidationArgs = {
<<<<<<< HEAD
      withdrawal: latestPending.withdrawal,
      invalidTxCount: latestPending.txCount,
      reason,
=======
      lastInvalidTxCount: updateToInvalidate.txCount,
>>>>>>> 07cddd93
      message,
      previousValidTxCount: latestValidState.txCountGlobal,
      reason,
    }

    const invalidationState = await this.connext.signChannelState(
<<<<<<< HEAD
      this.validator.generateInvalidation(chan, args)
    )
=======
      this.validator.generateInvalidation(latestValidState, args))
>>>>>>> 07cddd93

    await this.sendUpdateToHub({
      args,
      reason: 'Invalidation',
      state: invalidationState,
    })
  }
}<|MERGE_RESOLUTION|>--- conflicted
+++ resolved
@@ -488,24 +488,16 @@
       // If the state doesn't have a timeout, use the
       // update's timestamp - challenge period from store
       // as an approximate timeout window.
-      
+
       // TODO: hub uses a default timer of 15 minutes on its txs
       // use that here
       timeout = Math.floor(+(new Date(updateTimestamp)) / 1000) + 15 * 60
     }
-<<<<<<< HEAD
-    let block = await this.findBlockNearestTimeout(timeout)
-    if (block.timestamp < timeout)
-      return { didEmit: 'unknown', latestBlock: block }
-    
-=======
-
     const block = await this.findBlockNearestTimeout(timeout)
     if (block.timestamp < timeout) {
       return { didEmit: 'unknown', latestBlock: block }
     }
 
->>>>>>> 07cddd93
     const evts = await this.connext.getContractEvents(
       'DidUpdateChannel',
       Math.max(block.number - 4000, 0), // 4000 blocks = ~16 hours
@@ -789,23 +781,13 @@
       // channel.txCountGlobal will be 0
       !(channel.txCountGlobal === 0 && updateToInvalidate.txCount === 1) &&
       updateToInvalidate.txCount < channel.txCountGlobal &&
-<<<<<<< HEAD
-      updateToInvalidate.reason.startsWith("ProposePending") &&
-      channel.timeout != 0
+      updateToInvalidate.reason.startsWith('ProposePending') &&
+      channel.timeout !== 0
     ) {
       throw new Error(
         `Cannot invalidate 'ProposePending*' type updates that have been built ` +
-        `on when your channel has a timeout (channel: ${JSON.stringify(channel)}; updateToInvalidate: ` +
-        `${JSON.stringify(updateToInvalidate)})`
-      )
-=======
-      updateToInvalidate.reason.startsWith('ProposePending')
-    ) {
-      throw new Error(
-        `Cannot invalidate 'ProposePending*' type updates that have been built ` +
-        `on (channel: ${JSON.stringify(channel)}; updateToInvalidate: ` +
-        `${JSON.stringify(updateToInvalidate)})`)
->>>>>>> 07cddd93
+        `on when your channel has a timeout (channel: ${JSON.stringify(channel)}; ` +
+        `updateToInvalidate: ${JSON.stringify(updateToInvalidate)})`)
     }
 
     // Make sure the state being invalidated (which is, for the moment,
@@ -813,14 +795,8 @@
     // has pending operations.
     if (updateToInvalidate.sigUser && !this.connext.utils.hasPendingOps(channel)) {
       throw new Error(
-<<<<<<< HEAD
-        `Refusing to invalidate an update without pending operations detected on the channel that has already been signed: ` +
-        `${JSON.stringify(updateToInvalidate)}`
-      )
-=======
-        `Refusing to invalidate an update with no pending operations we have already signed: ` +
-        `${JSON.stringify(updateToInvalidate)}`)
->>>>>>> 07cddd93
+        `Refusing to invalidate an update without pending operations detected on ` +
+        `the channel that has already been signed: ${JSON.stringify(updateToInvalidate)}`)
     }
 
     // if you are invalidating a withdrawal, retrieve the last withdrawal
@@ -829,25 +805,15 @@
 
     const chan = this.getState().persistent.channel
     const args: InvalidationArgs = {
-<<<<<<< HEAD
+      invalidTxCount: latestPending.txCount,
+      message,
+      reason,
       withdrawal: latestPending.withdrawal,
-      invalidTxCount: latestPending.txCount,
-      reason,
-=======
-      lastInvalidTxCount: updateToInvalidate.txCount,
->>>>>>> 07cddd93
-      message,
-      previousValidTxCount: latestValidState.txCountGlobal,
-      reason,
     }
 
     const invalidationState = await this.connext.signChannelState(
-<<<<<<< HEAD
-      this.validator.generateInvalidation(chan, args)
+      this.validator.generateInvalidation(chan, args),
     )
-=======
-      this.validator.generateInvalidation(latestValidState, args))
->>>>>>> 07cddd93
 
     await this.sendUpdateToHub({
       args,
