import getTxCount from '../lib/getTxCount'
<<<<<<< HEAD
import { Payment, convertDeposit, convertChannelState, ChannelState, UpdateRequestTypes, SyncResult, UpdateRequest, ChannelStateUpdate, convertPayment } from '../types'
import { getLastThreadUpdateId } from '../lib/getLastThreadUpdateId'
=======
import { Payment, convertDeposit, convertChannelState, ChannelState, UpdateRequestTypes, SyncResult, UpdateRequest, ChannelStateUpdate } from '../types'
import { getLastThreadId } from '../lib/getLastThreadId'
>>>>>>> 5024888e
import { AbstractController } from "./AbstractController";
import { validateTimestamp } from "../lib/timestamp";
import * as actions from "../state/actions"
import { getChannel } from '../lib/getChannel'
import { PendingRequestedDeposit } from '../state/store'
const tokenAbi = require("human-standard-token-abi")

/*
 * Rule:
 * - Lock needs to be held any time we're requesting sync from the hub
 * - We can send updates to the hub any time we want (because the hub will
 *   reject them if they are out of sync)
 * - In the case of deposit, the `syncController` will expose a method
 *   called something like "tryEnqueueSyncResultsFromHub", which will add the
 *   sync results if the lock isn't held, but ignore them otherwise (ie,
 *   because they will be picked up on the next sync anyway), and this method
 *   will be used by the DepositController.
 */
export default class DepositController extends AbstractController {
  private resolvePendingDepositPromise: any = null

  private async getRequestedDeposit() {
    const req = this.getState().persistent.requestedDeposit
    if (!req)
      return null

    const state = this.store.getState()
    const channel = state.persistent.channel

    // 1. If the saved request has a txCount but that txCount has been
    //    fully signed, then we can safely discard the pending request.
    if (req.txCount && channel.txCountGlobal >= req.txCount) {
      await this.saveRequestedDeposit(null)
      return null
    }

    // 2. Otherwise, if the saved request does have a txCount, it means we're
    //    waiting for it to go to chain, or waiting for the hub to confirm
    //    our countersig.
    if (req.txCount)
      return req

    // 3. If the request does not have a txCount and it's more than 5 minutes
    //    old, it's very likely (although we can't guarantee) that we'll never
    //    hear back from the hub, so discard the pending request
    const now = Date.now()
    if ((now - req.requestedOn) / 1000 > 60 * 5) {
      await this.saveRequestedDeposit(null)
      return null
    }

    return req
  }

  private async saveRequestedDeposit(req: PendingRequestedDeposit | null, ignoreErrors = false) {
    try {
      this.store.dispatch(actions.setRequestedDeposit(req))
      await this.connext.awaitPersistentStateSaved()
    } catch (e) {
      if (!ignoreErrors)
        throw e
      console.error('Error saving pending deposit state (which will be ignored):', e)
    }
  }

  public async requestUserDeposit(deposit: Payment) {
    // Note: this is also enforced by the state update validator (which
    // shouldn't allow an update while there there are still `pending` fields).
    // This check is mostly a sanity check.
    const requestedDeposit = await this.getRequestedDeposit()
    if (requestedDeposit) {
      throw new Error(
        `Cannot request a new deposit while one is still pending!\n` +
        `Request: ${JSON.stringify(deposit)}\nPending: ${JSON.stringify(requestedDeposit)}`
      )
    }

<<<<<<< HEAD
    const sync = await this.hub.requestDeposit(
      signedRequest,
      getTxCount(this.store),
      getLastThreadUpdateId(this.store)
    )
=======
    await this.saveRequestedDeposit({
      amount: deposit,
      requestedOn: Date.now(),
      txCount: null,
    })
>>>>>>> 5024888e

    try {
      const sync = await this.hub.requestDeposit(
        deposit,
        getTxCount(this.store),
        getLastThreadId(this.store)
      )

      this.connext.syncController.enqueueSyncResultsFromHub(sync)
    } catch (e) {
      await this.saveRequestedDeposit(null, true)
      throw e
    }

    // There can only be one pending deposit at a time, so it's safe to return
    // a promise that will resolve/reject when we eventually hear back from the
    // hub.
    return new Promise((res, rej) => {
      this.resolvePendingDepositPromise = { res, rej }
    })
  }

  /**
   * Given arguments for a user authorized deposit which we want to send
   * to chain, generate a state for that deposit, send that state to chain,
   * and return the state once it has been successfully added to the mempool.
   */
  public async sendUserAuthorizedDeposit(prev: ChannelState, update: UpdateRequestTypes['ProposePendingDeposit']) {
    try {
      await this._sendUserAuthorizedDeposit(prev, update)
      this.resolvePendingDepositPromise && this.resolvePendingDepositPromise.res()
    } catch (e) {
      console.warn(
        `Error handling userAuthorizedUpdate (this update will be ` +
        `countersigned and held until it expires - at which point it ` +
        `will be invalidated - or the hub sends us a subsequent ` +
        `ConfirmPending.`, e
      )
      this.resolvePendingDepositPromise && this.resolvePendingDepositPromise.rej(e)
    } finally {
      this.resolvePendingDepositPromise = null
      await this.saveRequestedDeposit(null, true)
    }
  }

  private async _sendUserAuthorizedDeposit(prev: ChannelState, update: UpdateRequestTypes['ProposePendingDeposit']) {
    function DepositError(msg: string) {
      return new Error(`${msg} (update: ${JSON.stringify(update)}; prev: ${JSON.stringify(prev)})`)
    }

    if (!update.sigHub) {
      throw DepositError(`A userAuthorizedUpdate must have a sigHub`)
    }

    if (update.sigUser) {
      // The `StateUpdateController` maintains the invariant that a
      // userAuthorizedUpdate will have a `sigUser` if-and-only-if it has been
      // sent to chain, so if the update being provided here has a user sig,
      // then either it has already been sent to chain, or there's a bug
      // somewhere.
      throw DepositError(
        `Cannot send a userAuthorizedUpdate which already has a sigUser ` +
        `(see comments in source)`
      )
    }

    const state = await this.connext.signChannelState(
      this.validator.generateProposePendingDeposit(
        prev,
        update.args,
      ),
    )
    state.sigHub = update.sigHub

    const tsErr = validateTimestamp(this.store, update.args.timeout)
    if (tsErr) {
      throw DepositError(tsErr)
    }

    const requestedDeposit = await this.getRequestedDeposit()
    if (!requestedDeposit) {
      // Make the simplifying assumption that we will only respond to a deposit
      // if we have requested a deposit. It would be possible to make this
      // logic more complex, but it's reasonable to assume that we'll only get
      // a user deposit in response to `requestUserDeposit`, and further that
      // the same instance of the client that requested the deposit will handle
      // the deposit.
      throw DepositError('Recieved a deposit when none was requested')
    }

    const requestedAmount = requestedDeposit.amount

    const { args } = update
    if (
      args.depositWeiUser != requestedAmount.amountWei ||
      args.depositTokenUser != requestedAmount.amountToken
    ) {
      throw DepositError(`Deposit request does not match requested deposit!`)
    }

    await this.saveRequestedDeposit({
      ...requestedDeposit,
      txCount: update.txCount,
    })

    try {
      if (args.depositTokenUser !== '0') {
        console.log(`Approving transfer of ${args.depositTokenUser} tokens`)
        const token = new this.connext.opts.web3.eth.Contract(
          tokenAbi,
          this.connext.opts.tokenAddress
        )
        let sendArgs: any = {
          from: prev.user,
        }
        const call = token.methods.approve(prev.contractAddress, args.depositTokenUser)
        const gasEstimate = await call.estimateGas(sendArgs)
        sendArgs.gas = this.connext.contract.gasMultiple * gasEstimate
        await call.send(sendArgs)
      }
      console.log('Sending user authorized deposit to chain.')
      const tx = await this.connext.contract.userAuthorizedUpdate(state)
      await tx.awaitEnterMempool()
    } catch (e) {
      const currentChannel = await this.connext.contract.getChannelDetails(prev.user)
      if (update.txCount && currentChannel.txCountGlobal >= update.txCount) {
        // Update has already been sent to chain
        console.log(`Non-critical error encountered processing userAuthorizedUpdate:`, e)
        console.log(
          `Update has already been applied to chain ` +
          `(${currentChannel.txCountGlobal} >= ${update.txCount}), ` +
          `countersigning and returning update.`
        )
        return
      }

      // logic should be retry transaction UNTIL timeout elapses, then 
      // submit the invalidation update
      throw DepositError('Sending userAuthorizedUpdate to chain: ' + e)
    }
  }

}<|MERGE_RESOLUTION|>--- conflicted
+++ resolved
@@ -1,16 +1,12 @@
 import getTxCount from '../lib/getTxCount'
-<<<<<<< HEAD
 import { Payment, convertDeposit, convertChannelState, ChannelState, UpdateRequestTypes, SyncResult, UpdateRequest, ChannelStateUpdate, convertPayment } from '../types'
 import { getLastThreadUpdateId } from '../lib/getLastThreadUpdateId'
-=======
-import { Payment, convertDeposit, convertChannelState, ChannelState, UpdateRequestTypes, SyncResult, UpdateRequest, ChannelStateUpdate } from '../types'
-import { getLastThreadId } from '../lib/getLastThreadId'
->>>>>>> 5024888e
 import { AbstractController } from "./AbstractController";
 import { validateTimestamp } from "../lib/timestamp";
 import * as actions from "../state/actions"
 import { getChannel } from '../lib/getChannel'
 import { PendingRequestedDeposit } from '../state/store'
+import { toBN } from '../helpers/bn';
 const tokenAbi = require("human-standard-token-abi")
 
 /*
@@ -19,7 +15,7 @@
  * - We can send updates to the hub any time we want (because the hub will
  *   reject them if they are out of sync)
  * - In the case of deposit, the `syncController` will expose a method
- *   called something like "tryEnqueueSyncResultsFromHub", which will add the
+ *   called something like "tryHandleHubSync", which will add the
  *   sync results if the lock isn't held, but ignore them otherwise (ie,
  *   because they will be picked up on the next sync anyway), and this method
  *   will be used by the DepositController.
@@ -27,88 +23,16 @@
 export default class DepositController extends AbstractController {
   private resolvePendingDepositPromise: any = null
 
-  private async getRequestedDeposit() {
-    const req = this.getState().persistent.requestedDeposit
-    if (!req)
-      return null
+  public async requestUserDeposit(deposit: Payment) {
+    const signedRequest = await this.connext.signDepositRequestProposal(deposit)
 
-    const state = this.store.getState()
-    const channel = state.persistent.channel
-
-    // 1. If the saved request has a txCount but that txCount has been
-    //    fully signed, then we can safely discard the pending request.
-    if (req.txCount && channel.txCountGlobal >= req.txCount) {
-      await this.saveRequestedDeposit(null)
-      return null
-    }
-
-    // 2. Otherwise, if the saved request does have a txCount, it means we're
-    //    waiting for it to go to chain, or waiting for the hub to confirm
-    //    our countersig.
-    if (req.txCount)
-      return req
-
-    // 3. If the request does not have a txCount and it's more than 5 minutes
-    //    old, it's very likely (although we can't guarantee) that we'll never
-    //    hear back from the hub, so discard the pending request
-    const now = Date.now()
-    if ((now - req.requestedOn) / 1000 > 60 * 5) {
-      await this.saveRequestedDeposit(null)
-      return null
-    }
-
-    return req
-  }
-
-  private async saveRequestedDeposit(req: PendingRequestedDeposit | null, ignoreErrors = false) {
-    try {
-      this.store.dispatch(actions.setRequestedDeposit(req))
-      await this.connext.awaitPersistentStateSaved()
-    } catch (e) {
-      if (!ignoreErrors)
-        throw e
-      console.error('Error saving pending deposit state (which will be ignored):', e)
-    }
-  }
-
-  public async requestUserDeposit(deposit: Payment) {
-    // Note: this is also enforced by the state update validator (which
-    // shouldn't allow an update while there there are still `pending` fields).
-    // This check is mostly a sanity check.
-    const requestedDeposit = await this.getRequestedDeposit()
-    if (requestedDeposit) {
-      throw new Error(
-        `Cannot request a new deposit while one is still pending!\n` +
-        `Request: ${JSON.stringify(deposit)}\nPending: ${JSON.stringify(requestedDeposit)}`
-      )
-    }
-
-<<<<<<< HEAD
     const sync = await this.hub.requestDeposit(
       signedRequest,
       getTxCount(this.store),
       getLastThreadUpdateId(this.store)
     )
-=======
-    await this.saveRequestedDeposit({
-      amount: deposit,
-      requestedOn: Date.now(),
-      txCount: null,
-    })
->>>>>>> 5024888e
 
-    try {
-      const sync = await this.hub.requestDeposit(
-        deposit,
-        getTxCount(this.store),
-        getLastThreadId(this.store)
-      )
-
-      this.connext.syncController.enqueueSyncResultsFromHub(sync)
-    } catch (e) {
-      await this.saveRequestedDeposit(null, true)
-      throw e
-    }
+    this.connext.syncController.handleHubSync(sync)
 
     // There can only be one pending deposit at a time, so it's safe to return
     // a promise that will resolve/reject when we eventually hear back from the
@@ -137,7 +61,6 @@
       this.resolvePendingDepositPromise && this.resolvePendingDepositPromise.rej(e)
     } finally {
       this.resolvePendingDepositPromise = null
-      await this.saveRequestedDeposit(null, true)
     }
   }
 
@@ -162,6 +85,23 @@
       )
     }
 
+    const { args } = update
+
+    // throw a deposit error if the signer is not correct on update
+    if (!args.sigUser) {
+      throw DepositError(`Args are unsigned, not submitting a userAuthorizedUpdate to chain.`)
+    }
+
+    try {
+      this.connext.validator.assertDepositRequestSigner({
+        amountToken: args.depositTokenUser,
+        amountWei: args.depositWeiUser,
+        sigUser: args.sigUser
+      }, prev.user)
+    } catch (e) {
+      throw DepositError(e.message)
+    }
+
     const state = await this.connext.signChannelState(
       this.validator.generateProposePendingDeposit(
         prev,
@@ -175,31 +115,6 @@
       throw DepositError(tsErr)
     }
 
-    const requestedDeposit = await this.getRequestedDeposit()
-    if (!requestedDeposit) {
-      // Make the simplifying assumption that we will only respond to a deposit
-      // if we have requested a deposit. It would be possible to make this
-      // logic more complex, but it's reasonable to assume that we'll only get
-      // a user deposit in response to `requestUserDeposit`, and further that
-      // the same instance of the client that requested the deposit will handle
-      // the deposit.
-      throw DepositError('Recieved a deposit when none was requested')
-    }
-
-    const requestedAmount = requestedDeposit.amount
-
-    const { args } = update
-    if (
-      args.depositWeiUser != requestedAmount.amountWei ||
-      args.depositTokenUser != requestedAmount.amountToken
-    ) {
-      throw DepositError(`Deposit request does not match requested deposit!`)
-    }
-
-    await this.saveRequestedDeposit({
-      ...requestedDeposit,
-      txCount: update.txCount,
-    })
 
     try {
       if (args.depositTokenUser !== '0') {
@@ -213,7 +128,7 @@
         }
         const call = token.methods.approve(prev.contractAddress, args.depositTokenUser)
         const gasEstimate = await call.estimateGas(sendArgs)
-        sendArgs.gas = this.connext.contract.gasMultiple * gasEstimate
+        sendArgs.gas = toBN(Math.ceil(this.connext.contract.gasMultiple * gasEstimate))
         await call.send(sendArgs)
       }
       console.log('Sending user authorized deposit to chain.')
@@ -232,7 +147,7 @@
         return
       }
 
-      // logic should be retry transaction UNTIL timeout elapses, then 
+      // logic should be retry transaction UNTIL timeout elapses, then
       // submit the invalidation update
       throw DepositError('Sending userAuthorizedUpdate to chain: ' + e)
     }
