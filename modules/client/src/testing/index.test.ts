import * as t from './index'

const assert = t.assert

describe('Testing Utils', () => {
  describe('makeSuccinctChannel', () => {
    it('should work', () => {
      assert.deepEqual(
        t.makeSuccinctChannel({
          balanceWeiHub: '1',
          balanceWeiUser: '2',
          timeout: 69,
        }),
        {
          balanceWei: ['1', '2'],
          timeout: 69,
        },
      )
    })
  })

  describe('makeSuccinctThread', () => {
    it('should work', () => {
      assert.deepEqual(
        t.makeSuccinctThread({
          balanceWeiReceiver: '2',
          balanceWeiSender: '1',
        }),
        {
          balanceWei: ['1', '2'],
        },
      )
    })
  })

<<<<<<< HEAD
  describe('makeSuccinctExchange', () => {
    it('should work', () => {
      assert.deepEqual(
        t.makeSuccinctExchange({
          tokensToSell: '1',
          weiToSell: '2',
        }),
        {
          toSell: ['1', '2'],
        },
      )
=======
describe('expandSuccinctChannel', () => {
  it('should work', () => {
    assert.deepEqual(
      t.expandSuccinctChannel({
        balanceWei: ['1', '2'],
        timeout: 69,
      }),
      {
        balanceWeiHub: '1',
        balanceWeiUser: '2',
        timeout: 69,
      },
    )
  })

  it('should definitely work on my mama', () => {
    assert.deepEqual(
      t.expandSuccinctChannel({ 
        txCount: [ 3, 2 ],
        pendingDepositToken: [ 10, 5 ],
        pendingDepositWei: [ 1, 1 ],
      }),
      {
        pendingDepositTokenHub: '10',
        pendingDepositTokenUser: '5',
        pendingDepositWeiHub: '1',
        pendingDepositWeiUser: '1',
        txCountGlobal: 3,
        txCountChain: 2,
      },
    )
  })
})

describe('expandSuccinctThread', () => {
  it('should work', () => {
    assert.deepEqual(
      t.expandSuccinctThread({
        balanceWei: ['1', '2'],
      }),
      {
        balanceWeiReceiver: '2',
        balanceWeiSender: '1',
      },
    )
  })
})

describe('expandSuccinctExchange', () => {
  it('should work', () => {
    assert.deepEqual(
      t.expandSuccinctExchangeArgs({
        toSell: ['1', '0'],
      }),
      {
        tokensToSell: '1',
        weiToSell: '0',
      },
    )
  })
})

describe('expandSuccinctCustodialBalanceRow', () => {
  it('should work', () => {
    assert.deepEqual(
      t.expandSuccinctCustodialBalanceRow({
        balance: ['1', '0'],
        totalReceived: [0, '1'],
      }),
      {
        balanceToken: '0',
        balanceWei: '1',
        totalReceivedToken: '1',
        totalReceivedWei: '0',
      },
    )
  })
})

describe('get pending', () => {
  it('should work', () => {
    let args = t.getPendingArgs('empty')

    assert.deepEqual(args, {
      depositTokenHub: '0',
      depositTokenUser: '0',
      depositWeiHub: '0',
      depositWeiUser: '0',
      recipient: t.mkAddress('0xRRR'),
      timeout: 0,
      withdrawalTokenHub: '0',
      withdrawalTokenUser: '0',
      withdrawalWeiHub: '0',
      withdrawalWeiUser: '0',
>>>>>>> d46267e8
    })
  })

  describe('makeSuccinctCustodialBalanceRow', () => {
    it('should work', () => {
      assert.deepEqual(
        t.makeSuccinctCustodialBalanceRow({
          balanceToken: '1',
          balanceWei: '2',
        }),
        {
          balance: ['2', '1'],
        },
      )
    })
  })

  describe('expandSuccinctChannel', () => {
    it('should work', () => {
      assert.deepEqual(
        t.expandSuccinctChannel({
          balanceWei: ['1', '2'],
          timeout: 69,
        }),
        {
          balanceWeiHub: '1',
          balanceWeiUser: '2',
          timeout: 69,
        },
      )
    })
  })

  describe('expandSuccinctThread', () => {
    it('should work', () => {
      assert.deepEqual(
        t.expandSuccinctThread({
          balanceWei: ['1', '2'],
        }),
        {
          balanceWeiReceiver: '2',
          balanceWeiSender: '1',
        },
      )
    })
  })

  describe('expandSuccinctExchange', () => {
    it('should work', () => {
      assert.deepEqual(
        t.expandSuccinctExchangeArgs({
          toSell: ['1', '0'],
        }),
        {
          tokensToSell: '1',
          weiToSell: '0',
        },
      )
    })
  })

  describe('expandSuccinctCustodialBalanceRow', () => {
    it('should work', () => {
      assert.deepEqual(
        t.expandSuccinctCustodialBalanceRow({
          balance: ['1', '0'],
          totalReceived: [0, '1'],
        }),
        {
          balanceToken: '0',
          balanceWei: '1',
          totalReceivedToken: '1',
          totalReceivedWei: '0',
        },
      )
    })
  })

  describe('get pending', () => {
    it('should work', () => {
      let args = t.getPendingArgs('empty')

      assert.deepEqual(args, {
        depositTokenHub: '0',
        depositTokenUser: '0',
        depositWeiHub: '0',
        depositWeiUser: '0',
        recipient: t.mkAddress('0xRRR'),
        timeout: 0,
        withdrawalTokenHub: '0',
        withdrawalTokenUser: '0',
        withdrawalWeiHub: '0',
        withdrawalWeiUser: '0',
      })

      args = t.getPendingArgs('empty', { recipient: t.mkAddress('0xDAD?') })

      assert.containSubset(args, { recipient: t.mkAddress('0xDAD?') })
    })
  })

  describe('assertChannelStateEqual', () => {
    it('should work', () => {
      let state = t.getChannelState('full', {
        balanceWei: [100, 200],
      })

      t.assertChannelStateEqual(state, {
        balanceWeiHub: '100',
        balanceWeiUser: '200',
      })

      state = t.updateObj('channel', state, {
        balanceToken: [6, 9],
        balanceWeiUser: 42,
        timeout: 69,
        txCount: [66, 99],
      })

      t.assertChannelStateEqual(state, {
        balanceTokenHub: '6',
        balanceTokenUser: '9',
        balanceWei: [100, 42],
        timeout: 69,
        txCountChain: 99,
        txCountGlobal: 66,
      })
    })
  })

  describe('assertThreadStateEqual', () => {
    it('should work', () => {
      let state = t.getThreadState('full', {
        balanceWei: [100, 200],
      })

      t.assertThreadStateEqual(state, {
        balanceWeiReceiver: '200',
        balanceWeiSender: '100',
      })

      state = t.updateObj('thread', state, {
        balanceToken: [6, 9],
        balanceWeiReceiver: 42,
        txCount: 66,
      })

      t.assertThreadStateEqual(state, {
        balanceTokenReceiver: '9',
        balanceTokenSender: '6',
        balanceWei: [100, 42],
        txCount: 66,
      })
    })
  })

  describe('assertCustodialBalancesEqual', () => {
    it('should work', () => {
      let bal = t.getCustodialBalance('full', {
        balance: [100, 200],
      })

      t.assertCustodialBalancesEqual(bal, {
        balanceToken: '200',
        balanceWei: '100',
      })

      bal = t.updateObj('custodialBalance', bal, {
        balance: [10, 1],
        sentWei: 6,
        totalReceivedToken: 1,
        totalReceivedWei: 2,
      })

      t.assertCustodialBalancesEqual(bal, {
        balanceToken: '1',
        balanceWei: '10',
        totalReceived: [2, 1],
      })
    })
  })
})<|MERGE_RESOLUTION|>--- conflicted
+++ resolved
@@ -19,128 +19,49 @@
     })
   })
 
-  describe('makeSuccinctThread', () => {
-    it('should work', () => {
-      assert.deepEqual(
-        t.makeSuccinctThread({
-          balanceWeiReceiver: '2',
-          balanceWeiSender: '1',
-        }),
-        {
-          balanceWei: ['1', '2'],
-        },
-      )
-    })
-  })
-
-<<<<<<< HEAD
-  describe('makeSuccinctExchange', () => {
-    it('should work', () => {
-      assert.deepEqual(
-        t.makeSuccinctExchange({
-          tokensToSell: '1',
-          weiToSell: '2',
-        }),
-        {
-          toSell: ['1', '2'],
-        },
-      )
-=======
-describe('expandSuccinctChannel', () => {
-  it('should work', () => {
+  it('should definitely work on my mama', () => {
     assert.deepEqual(
       t.expandSuccinctChannel({
-        balanceWei: ['1', '2'],
-        timeout: 69,
-      }),
-      {
-        balanceWeiHub: '1',
-        balanceWeiUser: '2',
-        timeout: 69,
-      },
-    )
-  })
-
-  it('should definitely work on my mama', () => {
-    assert.deepEqual(
-      t.expandSuccinctChannel({ 
-        txCount: [ 3, 2 ],
         pendingDepositToken: [ 10, 5 ],
         pendingDepositWei: [ 1, 1 ],
+        txCount: [ 3, 2 ],
       }),
       {
         pendingDepositTokenHub: '10',
         pendingDepositTokenUser: '5',
         pendingDepositWeiHub: '1',
         pendingDepositWeiUser: '1',
+        txCountChain: 2,
         txCountGlobal: 3,
-        txCountChain: 2,
       },
     )
   })
-})
-
-describe('expandSuccinctThread', () => {
-  it('should work', () => {
-    assert.deepEqual(
-      t.expandSuccinctThread({
-        balanceWei: ['1', '2'],
-      }),
-      {
-        balanceWeiReceiver: '2',
-        balanceWeiSender: '1',
-      },
-    )
-  })
-})
-
-describe('expandSuccinctExchange', () => {
-  it('should work', () => {
-    assert.deepEqual(
-      t.expandSuccinctExchangeArgs({
-        toSell: ['1', '0'],
-      }),
-      {
-        tokensToSell: '1',
-        weiToSell: '0',
-      },
-    )
-  })
-})
-
-describe('expandSuccinctCustodialBalanceRow', () => {
-  it('should work', () => {
-    assert.deepEqual(
-      t.expandSuccinctCustodialBalanceRow({
-        balance: ['1', '0'],
-        totalReceived: [0, '1'],
-      }),
-      {
-        balanceToken: '0',
-        balanceWei: '1',
-        totalReceivedToken: '1',
-        totalReceivedWei: '0',
-      },
-    )
-  })
-})
-
-describe('get pending', () => {
-  it('should work', () => {
-    let args = t.getPendingArgs('empty')
-
-    assert.deepEqual(args, {
-      depositTokenHub: '0',
-      depositTokenUser: '0',
-      depositWeiHub: '0',
-      depositWeiUser: '0',
-      recipient: t.mkAddress('0xRRR'),
-      timeout: 0,
-      withdrawalTokenHub: '0',
-      withdrawalTokenUser: '0',
-      withdrawalWeiHub: '0',
-      withdrawalWeiUser: '0',
->>>>>>> d46267e8
+
+  describe('makeSuccinctThread', () => {
+    it('should work', () => {
+      assert.deepEqual(
+        t.makeSuccinctThread({
+          balanceWeiReceiver: '2',
+          balanceWeiSender: '1',
+        }),
+        {
+          balanceWei: ['1', '2'],
+        },
+      )
+    })
+  })
+
+  describe('makeSuccinctExchange', () => {
+    it('should work', () => {
+      assert.deepEqual(
+        t.makeSuccinctExchange({
+          tokensToSell: '1',
+          weiToSell: '2',
+        }),
+        {
+          toSell: ['1', '2'],
+        },
+      )
     })
   })
 
