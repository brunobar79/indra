import {
  assert,
  getThreadState,
  mkAddress,
  mkHash,
  MockConnextInternal,
  MockHub,
  MockStore,
  parameterizedTests,
} from '../testing'
import { ChannelUpdateReason, PaymentArgs, SyncResult } from '../types'

/*
StateUpdateController is used by all the other controllers to handle various
types of state updates that are present in the `runtime.syncResultsFromHub` state.
To do this, it subscribes to the store, and handles the
updates from the hub in the `handleSyncItem` method.
As it is an internal controller with no public API there are no unit tests written.
*/

const logLevel = 1 // 0 = no logs, 5 = all logs

const receiver = '0x22597df3d913c197b4d8f01a3530114847c20832'
const user = '0xc55eddadeeb47fcde0b3b6f25bd47d745ba7e7fa'

describe('StateUpdateController', () => {
  describe('Thread payments', () => {
    let connext: MockConnextInternal

    parameterizedTests([
      {
        name: 'accept thread payment as sender',
        receiver: false,
      },

      {
        name: 'close thread if received thread payment',
        receiver: true,
      },
    ], async (tc: any): Promise<any> => {
      const mockStore = new MockStore()
      mockStore.setChannel({
        balanceToken: [15, 15],
        balanceWei: [15, 15],
        txCountChain: 2,
        txCountGlobal: 2,
        user: tc.receiver ? receiver : user,
      })

      mockStore.addThread({
        balanceToken: [10, 0],
        balanceWei: [2, 0],
        receiver,
        txCount: 0,
      })

      connext = new MockConnextInternal({
        logLevel,
        store: mockStore.createStore(),
        user,
      })

      await connext.start()

      const res = connext.stateUpdateController.handleSyncItem({
        type: 'thread',
        update: {
          id: 69,
          state: getThreadState('full', {
            balanceToken: [9, 1],
            balanceWei: [2, 0],
            receiver,
          }),
        },
      })

      if ((tc as any).shouldFailWith) {
        await assert.isRejected(res, (tc as any).shouldFailWith)
        assert.deepEqual(connext.mockHub.receivedUpdateRequests, [])
      } else if (!tc.receiver) {
        await res
        assert.deepEqual(connext.mockHub.receivedUpdateRequests, [])
      } else {
        await res
        connext.mockHub.assertReceivedUpdate({
          args: {
            balanceTokenReceiver: '1',
            balanceTokenSender: '9',
            receiver,
          },
          reason: 'CloseThread',
          sigHub: false,
          sigUser: true,
        })
      }

    })

    afterEach(async () => {
      await connext.stop()
    })
  })

  describe('Hub to user payments', () => {
    let connext: MockConnextInternal

    parameterizedTests([
      {
        name: 'should work for hub to user token payments',
        syncResults: [{
          type: 'channel',
          update: {
            args: {
              amountToken: '1',
              amountWei: '0',
              recipient: 'user',
            },
            createdOn: new Date(),
            reason: 'Payment',
            sigHub: mkHash('0x51512'),
            txCount: 1,
          },
        }],
      },
      {
        fails: /There were 1 negative fields detected/,
        name: 'should fail for invalid payments from hub to user',
        syncResults: [{
          type: 'channel',
          update: {
            args: {
              amountToken: '-1',
              amountWei: '0',
              recipient: 'user',
            },
            createdOn: new Date(),
            reason: 'Payment',
            sigHub: mkHash('0x51512'),
            txCount: 1,
          },
        }],
      },
      {
        fails: /sigHub not detected in update/,
        name: 'should fail if the update returned by hub to sync queue is unsigned by hub',
        syncResults: [{
          type: 'channel',
          update: {
            args: {
              amountToken: '1',
              amountWei: '1',
              recipient: 'hub',
            },
            reason: 'Payment',
            sigHub: '',
            txCount: 1,
          },
        }],
      },
      {
        fails: /sigUser not detected in update/,
        name: 'should fail if the update returned by hub is unsigned by user and directed to hub',
        syncResults: [{
          type: 'channel',
          update: {
            args: {
              amountToken: '1',
              amountWei: '1',
              recipient: 'hub',
            },
            reason: 'Payment',
            sigHub: mkHash('0x90283'),
            sigUser: '',
            txCount: 1,
          },
        }],
      },
    ], async ({ name, syncResults, fails }: any): Promise<any> => {
      const mockStore = new MockStore()
      mockStore.setChannel({
        balanceToken: [10, 10],
        balanceWei: [5, 5],
        user,
      })
      mockStore.setSyncResultsFromHub(syncResults as SyncResult[])
      connext = new MockConnextInternal({
        logLevel,
        store: mockStore.createStore(),
        user,
      })

      if (fails) {
        await assert.isRejected(connext.start(), fails)
        return
      }

      await connext.start()

      await new Promise((res: any): any => setTimeout(res, 20))

      for (const res of syncResults) {
        connext.mockHub.assertReceivedUpdate({
          args: res.update.args as PaymentArgs,
          reason: res.update.reason as ChannelUpdateReason,
          sigHub: true,
          sigUser: true,
        })
      }
    })

    afterEach(async () => {
      await connext.stop()
    })
  })

<<<<<<< HEAD
  describe.skip('Invalidation handling', () => {
    let connext: MockConnextInternal

    parameterizedTests([
      {
        blockTimestamp: 500,
        name: 'reject invalidation that has not timed out',
        shouldFailWith: /Hub proposed an invalidation for an update that has not yet timed out/,
        timeout: 1000,
      },
      {
        blockTimestamp: 2000,
        name: 'accept a valid invalidation',
        timeout: 1000,
      },

    ], async (tc: any): Promise<any> => {
      const mockStore = new MockStore()
      mockStore.setChannel({
        pendingWithdrawalTokenUser: '100',
        timeout: tc.timeout,
        txCountChain: 2,
        txCountGlobal: 2,
      })
=======
  const getDateFromMinutesAgo = (minutes: number): Date => {
    const now = new Date()
    now.setMinutes(now.getMinutes() - minutes)
    return now
  }

  parameterizedTests([
    {
      blockTimestamp: 500,
      name: 'reject invalidation that has not timed out',
      shouldFailWith: /Hub proposed an invalidation for an update that has not yet timed out/,
      timeout: 1000,
    },
    {
      blockTimestamp: getDateFromMinutesAgo(0),
      name: 'handle an invalidation on a state where there is a 0 timeout',
      timeout: 0,
    },
    {
      blockTimestamp: getDateFromMinutesAgo(0),
      name: 'accept a valid invalidation',
      timeout: getDateFromMinutesAgo(15),
    },
  ], async (tc: any): Promise<any> => {

    const mockStore = new MockStore()
    mockStore.setChannel({
      pendingDepositTokenUser: '100',
      pendingWithdrawalTokenUser: '100',
      pendingWithdrawalWeiHub: '20',
      timeout: Math.floor(tc.timeout.valueOf() / 1000),
      txCountChain: 2,
      txCountGlobal: 2,
    })

    mockStore.setLatestPending(2, {
      exchangeRate: '5',
      recipient: mkAddress('0x222'),
      seller: 'user',
      targetTokenUser: '0',
      tokensToSell: '0',
      weiToSell: '20',
    })
>>>>>>> d46267e8

      mockStore.setLatestValidState({
        txCountChain: 1,
        txCountGlobal: 1,
      })

<<<<<<< HEAD
      connext = new MockConnextInternal({
        logLevel,
        store: mockStore.createStore(),
        user,
      })
=======
    connext.provider.getBlock = async (): Promise<any> => ({
      timestamp: Math.floor(tc.blockTimestamp.valueOf() / 1000),
    })
>>>>>>> d46267e8

      connext.provider.getBlock = async (): Promise<any> => ({
        timestamp: tc.blockTimestamp,
      })

<<<<<<< HEAD
      await connext.start()

      const res = connext.stateUpdateController.handleSyncItem({
        type: 'channel',
        update: {
          args: {
            lastInvalidTxCount: 2,
            previousValidTxCount: 1,
            reason: 'CU_INVALID_TIMEOUT',
          },
          reason: 'Invalidation',
          sigHub: '0xsig-hub',
          txCount: 3,
=======
    const res = connext.stateUpdateController.handleSyncItem({
      type: 'channel',
      update: {
        args: {
          previousValidTxCount: 2,
          reason: 'CU_INVALID_TIMEOUT',
          withdrawal: {},
        },
        createdOn: getDateFromMinutesAgo(20),
        reason: 'Invalidation',
        sigHub: '0xsig-hub',
        txCount: 3,
      },
    })

    if (tc.shouldFailWith) {
      await assert.isRejected(res, tc.shouldFailWith)
      assert.deepEqual(connext.mockHub.receivedUpdateRequests, [])
    } else {
      await res
      connext.mockHub.assertReceivedUpdate({
        args: {
          previousValidTxCount: 2,
          reason: 'CU_INVALID_TIMEOUT',
          withdrawal: connext.store.getState().persistent.latestPending.withdrawal,
>>>>>>> d46267e8
        },
      })

      if (tc.shouldFailWith) {
        await assert.isRejected(res, tc.shouldFailWith)
        assert.deepEqual(connext.mockHub.receivedUpdateRequests, [])
      } else {
        await res
        connext.mockHub.assertReceivedUpdate({
          args: {
            lastInvalidTxCount: 2,
            previousValidTxCount: 1,
            reason: 'CU_INVALID_TIMEOUT',
          },
          reason: 'Invalidation',
          sigHub: true,
          sigUser: true,
        })
      }

    })

    afterEach(async () => {
      await connext.stop()
    })
  })
})<|MERGE_RESOLUTION|>--- conflicted
+++ resolved
@@ -213,9 +213,14 @@
     })
   })
 
-<<<<<<< HEAD
   describe.skip('Invalidation handling', () => {
     let connext: MockConnextInternal
+
+    const getDateFromMinutesAgo = (minutes: number): Date => {
+      const now = new Date()
+      now.setMinutes(now.getMinutes() - minutes)
+      return now
+    }
 
     parameterizedTests([
       {
@@ -225,127 +230,58 @@
         timeout: 1000,
       },
       {
-        blockTimestamp: 2000,
+        blockTimestamp: getDateFromMinutesAgo(0),
+        name: 'handle an invalidation on a state where there is a 0 timeout',
+        timeout: 0,
+      },
+      {
+        blockTimestamp: getDateFromMinutesAgo(0),
         name: 'accept a valid invalidation',
-        timeout: 1000,
-      },
-
+        timeout: getDateFromMinutesAgo(15),
+      },
     ], async (tc: any): Promise<any> => {
+
       const mockStore = new MockStore()
       mockStore.setChannel({
+        pendingDepositTokenUser: '100',
         pendingWithdrawalTokenUser: '100',
-        timeout: tc.timeout,
+        pendingWithdrawalWeiHub: '20',
+        timeout: Math.floor(tc.timeout.valueOf() / 1000),
         txCountChain: 2,
         txCountGlobal: 2,
       })
-=======
-  const getDateFromMinutesAgo = (minutes: number): Date => {
-    const now = new Date()
-    now.setMinutes(now.getMinutes() - minutes)
-    return now
-  }
-
-  parameterizedTests([
-    {
-      blockTimestamp: 500,
-      name: 'reject invalidation that has not timed out',
-      shouldFailWith: /Hub proposed an invalidation for an update that has not yet timed out/,
-      timeout: 1000,
-    },
-    {
-      blockTimestamp: getDateFromMinutesAgo(0),
-      name: 'handle an invalidation on a state where there is a 0 timeout',
-      timeout: 0,
-    },
-    {
-      blockTimestamp: getDateFromMinutesAgo(0),
-      name: 'accept a valid invalidation',
-      timeout: getDateFromMinutesAgo(15),
-    },
-  ], async (tc: any): Promise<any> => {
-
-    const mockStore = new MockStore()
-    mockStore.setChannel({
-      pendingDepositTokenUser: '100',
-      pendingWithdrawalTokenUser: '100',
-      pendingWithdrawalWeiHub: '20',
-      timeout: Math.floor(tc.timeout.valueOf() / 1000),
-      txCountChain: 2,
-      txCountGlobal: 2,
-    })
-
-    mockStore.setLatestPending(2, {
-      exchangeRate: '5',
-      recipient: mkAddress('0x222'),
-      seller: 'user',
-      targetTokenUser: '0',
-      tokensToSell: '0',
-      weiToSell: '20',
-    })
->>>>>>> d46267e8
-
-      mockStore.setLatestValidState({
-        txCountChain: 1,
-        txCountGlobal: 1,
-      })
-
-<<<<<<< HEAD
+
+      mockStore.setLatestPending(2, {
+        exchangeRate: '5',
+        recipient: mkAddress('0x222'),
+        seller: 'user',
+        targetTokenUser: '0',
+        tokensToSell: '0',
+        weiToSell: '20',
+      })
+
       connext = new MockConnextInternal({
         logLevel,
         store: mockStore.createStore(),
         user,
       })
-=======
-    connext.provider.getBlock = async (): Promise<any> => ({
-      timestamp: Math.floor(tc.blockTimestamp.valueOf() / 1000),
-    })
->>>>>>> d46267e8
 
       connext.provider.getBlock = async (): Promise<any> => ({
-        timestamp: tc.blockTimestamp,
-      })
-
-<<<<<<< HEAD
-      await connext.start()
+        timestamp: Math.floor(tc.blockTimestamp.valueOf() / 1000),
+      })
 
       const res = connext.stateUpdateController.handleSyncItem({
         type: 'channel',
         update: {
           args: {
-            lastInvalidTxCount: 2,
-            previousValidTxCount: 1,
+            previousValidTxCount: 2,
             reason: 'CU_INVALID_TIMEOUT',
-          },
+            withdrawal: {},
+          },
+          createdOn: getDateFromMinutesAgo(20),
           reason: 'Invalidation',
           sigHub: '0xsig-hub',
           txCount: 3,
-=======
-    const res = connext.stateUpdateController.handleSyncItem({
-      type: 'channel',
-      update: {
-        args: {
-          previousValidTxCount: 2,
-          reason: 'CU_INVALID_TIMEOUT',
-          withdrawal: {},
-        },
-        createdOn: getDateFromMinutesAgo(20),
-        reason: 'Invalidation',
-        sigHub: '0xsig-hub',
-        txCount: 3,
-      },
-    })
-
-    if (tc.shouldFailWith) {
-      await assert.isRejected(res, tc.shouldFailWith)
-      assert.deepEqual(connext.mockHub.receivedUpdateRequests, [])
-    } else {
-      await res
-      connext.mockHub.assertReceivedUpdate({
-        args: {
-          previousValidTxCount: 2,
-          reason: 'CU_INVALID_TIMEOUT',
-          withdrawal: connext.store.getState().persistent.latestPending.withdrawal,
->>>>>>> d46267e8
         },
       })
 
