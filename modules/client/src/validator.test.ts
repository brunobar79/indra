import { assert } from './testing/index'
import * as t from './testing/index'
import { Validator } from './validator';
import * as sinon from 'sinon'
import { Utils, emptyAddress } from './Utils';
import { convertChannelState, convertPayment, PaymentArgs, PaymentArgsBN, convertThreadState, ThreadState, ChannelStateBN, WithdrawalArgsBN, convertWithdrawal, ExchangeArgs, ExchangeArgsBN, convertArgs, PendingArgs, proposePendingNumericArgs, convertProposePending, PendingArgsBN, PendingExchangeArgsBN, InvalidationArgs, UnsignedThreadState, ChannelState } from './types';
import { toBN } from './helpers/bn';
import { EMPTY_ROOT_HASH } from './lib/constants';
import Web3T from 'web3'
const Web3 = require('web3')

const eventInputs = [
  { type: 'address', name: 'user', indexed: true },
  { type: 'uint256', name: 'senderIdx' },
  { type: 'uint256[2]', name: 'weiBalances' },
  { type: 'uint256[2]', name: 'tokenBalances' },
  { type: 'uint256[4]', name: 'pendingWeiUpdates' },
  { type: 'uint256[4]', name: 'pendingTokenUpdates' },
  { type: 'uint256[2]', name: 'txCount' },
  { type: 'bytes32', name: 'threadRoot' },
  { type: 'uint256', name: 'threadCount' },
]
const eventName = `DidUpdateChannel`
const sampleAddress = "0x0bfa016abfa8f627654b4989da4620271dc77b1c"
const sampleAddress2 = "0x17b105bcb3f06b3098de6eed0497a3e36aa72471"
const sampleAddress3 = "0x23a1e8118EA985bBDcb7c40DE227a9880a79cf7F"
const hubAddress = "0xFB482f8f779fd96A857f1486471524808B97452D"

/* Overrides for these fns function must be in the contract format
as they are used in solidity decoding. Returns tx with default deposit
values of all 5s
*/
function createMockedWithdrawalTxReceipt(sender: "user" | "hub", web3: Web3T, ...overrides: any[]) {
  const vals = generateTransactionReceiptValues({
    senderIdx: sender === "user" ? '1' : '0', // default to user wei deposit 5
    pendingWeiUpdates: ['0', '5', '0', '5'],
    pendingTokenUpdates: ['0', '5', '0', '5'],
  }, overrides)

  return createMockedTransactionReceipt(web3, vals)
}

function createMockedDepositTxReceipt(sender: "user" | "hub", web3: Web3T, ...overrides: any[]) {
  const vals = generateTransactionReceiptValues({
    senderIdx: sender === "user" ? '1' : '0', // default to user wei deposit 5
    pendingWeiUpdates: ['5', '0', '5', '0'],
    pendingTokenUpdates: ['5', '0', '5', '0'],
  }, overrides)

  return createMockedTransactionReceipt(web3, vals)
}

function generateTransactionReceiptValues(...overrides: any[]) {
  return Object.assign({
    user: sampleAddress,
    senderIdx: '1', // default to user wei deposit 5
    weiBalances: ['0', '0'],
    tokenBalances: ['0', '0'],
    pendingWeiUpdates: ['0', '0', '0', '0'],
    pendingTokenUpdates: ['0', '0', '0', '0'],
    txCount: ['1', '1'],
    threadRoot: EMPTY_ROOT_HASH,
    threadCount: '0',
  }, ...overrides)
}

function createMockedTransactionReceipt(web3: Web3T, vals: any) {
  const eventTopic = web3.eth.abi.encodeEventSignature({
    name: eventName,
    type: 'event',
    inputs: eventInputs,
  })

  const addrTopic = web3.eth.abi.encodeParameter('address', vals.user)

  const { user, ...nonIndexed } = vals

  const nonIndexedTypes = eventInputs.filter(val => Object.keys(val).indexOf('indexed') === -1).map(e => e.type)

  const data = web3.eth.abi.encodeParameters(nonIndexedTypes, Object.values(nonIndexed))

  // TODO: replace indexed fields
  // so you can also overwrite the indexed fields

  return {
    status: true,
    contractAddress: t.mkAddress('0xCCC'),
    transactionHash: t.mkHash('0xHHH'),
    logs: [{
      data: web3.utils.toHex(data),
      topics: [eventTopic, addrTopic]
    }]
  }
}

function createPreviousChannelState(...overrides: t.PartialSignedOrSuccinctChannel[]) {
  const state = t.getChannelState('empty', Object.assign({
    user: sampleAddress,
    sigUser: t.mkHash('booty'),
    sigHub: t.mkHash('errywhere'),
  }, ...overrides))
  return convertChannelState("bn", state)
}

function createThreadPaymentArgs(...overrides: Partial<PaymentArgs<any>>[]) {
  const { recipient, ...amts } = createPaymentArgs(...overrides)
  return amts
}

function createPaymentArgs(
  ...overrides: Partial<PaymentArgs<any>>[]
): PaymentArgsBN {
  const args = Object.assign({
    amountWei: '0',
    amountToken: '0',
    recipient: "user",
  }, ...overrides) as any

  return convertPayment("bn", { ...convertPayment("str", args) })
}

function createProposePendingArgs(overrides?: Partial<PendingArgs<number>>): PendingArgsBN {
  const res = {
    recipient: '0x1234',
    timeout: 0,
  } as PendingArgs
  proposePendingNumericArgs.forEach((a: string) => (res as any)[a] = 0)
  return convertProposePending('bn', {
    ...res,
    ...(overrides || {}),
  })
}

function createThreadState(...overrides: t.PartialSignedOrSuccinctThread[]) {
  let opts = Object.assign({}, ...overrides)
  const thread = t.getThreadState("empty", {
    sigA: t.mkHash('0xtipz'),
    balanceWei: [5, 0],
    balanceToken: [5, 0],
    receiver: t.mkAddress('0xAAA'),
    sender: sampleAddress,
    ...opts
  })
  return convertThreadState("bn", thread)
}

/*
 Use this function to create an arbitrary number of thread states as indicated by the targetThreadCount parameter. Override each thread state that gets returned with provided override arguments. Example usage and output:

 > createChannelThreadOverrides(2, { threadId: 87, receiver: t.mkAddress('0xAAA') })
 > { threadCount: 2,
  initialThreadStates:
   [ { contractAddress: '0xCCC0000000000000000000000000000000000000',
       sender: '0x0bfA016aBFa8f627654b4989DA4620271dc77b1C',
       receiver: '0xAAA0000000000000000000000000000000000000',
       threadId: 87,
       balanceWeiSender: '5',
       balanceWeiReceiver: '0',
       balanceTokenSender: '5',
       balanceTokenReceiver: '0',
       txCount: 0 },
     { contractAddress: '0xCCC0000000000000000000000000000000000000',
       sender: '0x0bfA016aBFa8f627654b4989DA4620271dc77b1C',
       receiver: '0xAAA0000000000000000000000000000000000000',
       threadId: 87,
       balanceWeiSender: '5',
       balanceWeiReceiver: '0',
       balanceTokenSender: '5',
       balanceTokenReceiver: '0',
       txCount: 0 } ],
  threadRoot: '0xbb97e9652a4754f4e543a7ed79b654dc5e5914060451f5d87e0b9ab1bde73bef' }
 */
function createChannelThreadOverrides(targetThreadCount: number, ...overrides: any[]) {
  const utils = new Utils()
  if (!targetThreadCount) {
    return {
      threadCount: 0,
      initialThreadStates: [],
      threadRoot: EMPTY_ROOT_HASH
    }
  }

  let initialThreadStates = [] as ThreadState[]
  for (let i = 0; i < targetThreadCount; i++) {
    initialThreadStates.push(convertThreadState("str", createThreadState(Object.assign({
      receiver: t.mkAddress(`0x${i + 1}`),
      threadId: 69 + i,
      txCount: 0,
    }, ...overrides)
    )))
  }
  return {
    threadCount: targetThreadCount,
    initialThreadStates,
    threadRoot: utils.generateThreadRootHash(initialThreadStates)
  }
}

describe('validator', () => {
<<<<<<< HEAD
  const web3 = new Web3() /* NOTE: all functional aspects of web3 are mocked */
  let validator = new Validator(web3, hubAddress)
=======
  const web3 = new Web3('http://localhost:8545') /* NOTE: all functional aspects of web3 are mocked */
  const validator = new Validator(web3, hubAddress)
>>>>>>> 203aa413

  describe('channelPayment', () => {
    const prev = createPreviousChannelState({
      balanceToken: [5, 5],
      balanceWei: [5, 5],
    })

    const paymentTestCases = [
      {
        name: 'valid hub to user payment',
        args: createPaymentArgs({
          amountToken: 1,
          amountWei: '1',
        }),
        valid: true
      },
      {
        name: 'valid user to hub payment',
        args: createPaymentArgs({ recipient: "hub" }),
        valid: true
      },
      {
        name: 'should return a string payment args are negative',
        args: createPaymentArgs({ amountToken: -1, amountWei: -1 }),
        valid: false,
      },
      {
        name: 'should return a string if payment exceeds available channel balance',
        args: createPaymentArgs({ amountToken: 10, amountWei: 10 }),
        valid: false,
      }
    ]

    paymentTestCases.forEach(({ name, args, valid }) => {
      it(name, () => {
        if (valid)
          assert.isNull(validator.channelPayment(prev, args))
        else
          assert.exists(validator.channelPayment(prev, args))
      })
    })
  })

  function getExchangeCases() {
    const prev = createPreviousChannelState({
      balanceToken: [5, 5],
      balanceWei: [5, 5],
    })

    let baseWeiToToken = {
      weiToSell: toBN(1),
      tokensToSell: toBN(0),
      exchangeRate: '5',
      seller: "user"
    }

    let baseTokenToWei = {
      weiToSell: toBN(0),
      tokensToSell: toBN(5),
      exchangeRate: '5',
      seller: "user"
    }

    return [
      {
        name: 'valid token for wei exchange seller is user',
        prev,
        args: baseTokenToWei,
        valid: true,
      },
      {
        name: 'valid token for wei exchange seller is hub',
        prev,
        args: { ...baseTokenToWei, seller: "hub" },
        valid: true,
      },
      {
        name: 'valid wei for token exchange seller is user',
        prev,
        args: baseWeiToToken,
        valid: true,
      },
      {
        name: 'valid wei for token exchange seller is user',
        prev,
        args: { ...baseWeiToToken, seller: "hub" },
        valid: true,
      },
      {
        name: 'should return a string if both toSell values are zero',
        prev,
        args: { ...baseWeiToToken, weiToSell: toBN(0) },
        valid: false,
      },
      {
        name: 'should return a string if neither toSell values are zero',
        prev,
        args: { ...baseWeiToToken, tokensToSell: toBN(1) },
        valid: false,
      },
      {
        name: 'should return a string if negative wei to sell is provided',
        prev,
        args: { ...baseWeiToToken, weiToSell: toBN(-5) },
        valid: false,
      },
      {
        name: 'should return a string if negative tokens to sell is provided',
        prev,
        args: { ...baseTokenToWei, tokensToSell: toBN(-5) },
        valid: false,
      },
      {
        name: 'should return a string if seller cannot afford tokens for wei exchange',
        prev,
        args: { ...baseTokenToWei, tokensToSell: toBN(10) },
        valid: false,
      },
      {
        name: 'should return a string if seller cannot afford wei for tokens exchange',
        prev,
        args: { ...baseWeiToToken, weiToSell: toBN(10) },
        valid: false,
      },
      {
        name: 'should return a string if payor cannot afford wei for tokens exchange',
        prev,
        args: { ...baseWeiToToken, weiToSell: toBN(2), },
        valid: false,
      },
      {
        name: 'should return a string if payor as hub cannot afford tokens for wei exchange',
        prev: { ...prev, balanceWeiHub: toBN(0) },
        args: { ...baseTokenToWei, weiToSell: toBN(10) },
        valid: false,
      },
      {
        name: 'should return a string if payor as user cannot afford tokens for wei exchange',
        prev: { ...prev, balanceWeiUser: toBN(0) },
        args: { ...baseTokenToWei, weiToSell: toBN(10), seller: "user" },
        valid: false,
      },
    ]
  }

  describe('exchange', () => {
    getExchangeCases().forEach(({ name, prev, args, valid }) => {
      it(name, () => {
        if (valid) {
          assert.isNull(validator.exchange(prev, args as ExchangeArgsBN))
        } else {
          assert.exists(validator.exchange(prev, args as ExchangeArgsBN))
        }
      })
    })
  })

  describe('proposePendingDeposit', () => {
    const prev = createPreviousChannelState({
      balanceToken: [5, 5],
      balanceWei: [5, 5]
    })
    const args = {
      depositWeiHub: toBN(1),
      depositWeiUser: toBN(1),
      depositTokenHub: toBN(1),
      depositTokenUser: toBN(1),
      timeout: 6969,
    }

    const proposePendingDepositCases = [
      {
        name: 'should work',
        prev,
        args,
        valid: true
      },
      {
        name: 'should return a string if pending operations exist on the previous state',
        prev: { ...prev, pendingDepositWeiUser: toBN(5) },
        args,
        valid: false
      },
      {
        name: 'should return a string for negative deposits',
        prev,
        args: { ...args, depositWeiUser: toBN(-5) },
        valid: false
      },
      {
        name: 'should return a string if 0 timeout provided',
        prev,
        args: { ...args, timeout: 0 },
        valid: true
      },
      {
        name: 'should return a string if negative timeout provided',
        prev,
        args: { ...args, timeout: -5 },
        valid: false
      },
    ]

    proposePendingDepositCases.forEach(({ name, prev, args, valid }) => {
      it(name, () => {
        if (valid) {
          assert.isNull(validator.proposePendingDeposit(prev, args))
        } else {
          assert.exists(validator.proposePendingDeposit(prev, args))
        }
      })
    })
  })

  describe('proposePendingWithdrawal', () => {
    const prev: ChannelStateBN = createPreviousChannelState({
      balanceWei: [10, 5],
      balanceToken: [5, 10]
    })
    const args: WithdrawalArgsBN = convertWithdrawal("bn", t.getWithdrawalArgs("empty", {
      exchangeRate: '2',
      tokensToSell: 10,
      targetWeiUser: 0,
      targetWeiHub: 5,
    }))

    const withdrawalCases: { name: any, prev: ChannelStateBN, args: WithdrawalArgsBN, valid: boolean }[] = [
      {
        name: 'should work',
        prev,
        args,
        valid: true
      },
      {
        name: 'should return a string if there are pending ops in prev',
        prev: { ...prev, pendingDepositWeiUser: toBN(10) },
        args,
        valid: false
      },
      {
        name: 'should return a string if the args have a negative value',
        prev,
        args: { ...args, weiToSell: toBN(-5) },
        valid: false
      },
      {
        name: 'should return a string if resulting state has negative values',
        prev,
        args: { ...args, tokensToSell: toBN(20) },
        valid: false
      },
      {
        name: 'should return a string if the args result in an invalid transition',
        prev,
        args: { ...args, weiToSell: toBN(10), tokensToSell: toBN(0), additionalWeiHubToUser: toBN(30) },
        valid: false
      },
      // TODO: find out which args may result in this state from the
      // withdrawal function (if any) from wolever
      // {
      //   name: 'should return a string if hub collateralizes an exchange and withdraws with the same currency',
      //   prev,
      //   args: '',
      //   valid: false
      // },
    ]

    withdrawalCases.forEach(({ name, prev, args, valid }) => {
      it(name, () => {
        const res = validator.proposePendingWithdrawal(prev, args)
        if (valid) {
          assert.isNull(res)
        } else {
          assert.exists(res)
        }
      })
    })
  })

  describe('confirmPending', () => {
    const depositReceipt = createMockedDepositTxReceipt("user", web3)
    const wdReceipt = createMockedWithdrawalTxReceipt("user", web3)

    const prevDeposit = createPreviousChannelState({
      pendingDepositToken: [5, 5],
      pendingDepositWei: [5, 5],
    })
    const prevWd = createPreviousChannelState({
      pendingWithdrawalToken: [5, 5],
      pendingWithdrawalWei: [5, 5],
    })

    const tx = {
      blockHash: t.mkHash('0xBBB'),
      to: prevDeposit.contractAddress,
    }

    const confirmCases = [
      {
        name: 'should work for deposits',
        prev: prevDeposit,
        stubs: [tx, depositReceipt],
        valid: true,
      },
      {
        name: 'should work for withdrawals',
        prev: prevWd,
        stubs: [tx, wdReceipt],
        valid: true,
      },
      {
        name: 'should work depsite casing differences',
        prev: { ...prevDeposit, user: prevDeposit.user.toUpperCase(), recipient: prevDeposit.user.toUpperCase() },
        stubs: [tx, depositReceipt],
        valid: true,
      },
      {
        name: 'should return a string if no transaction is found with that hash',
        prev: prevWd,
        stubs: [null, depositReceipt],
        valid: false,
      },
      {
        name: 'should return a string if transaction is not sent to contract',
        prev: prevDeposit,
        stubs: [{ ...tx, to: t.mkAddress('0xfail') }, depositReceipt],
        valid: false,
      },
      {
        name: 'should return a string if transaction is not sent by participants',
        prev: { ...prevDeposit, user: t.mkAddress('0xUUU'), },
        stubs: [tx, depositReceipt],
        valid: false,
      },
      {
        name: 'should return a string if user is not same in receipt and previous',
        prev: { ...prevDeposit, user: t.mkAddress('0xUUU'), },
        stubs: [tx, createMockedDepositTxReceipt("hub", web3)],
        valid: false,
      },
      // {
      //   name: 'should return a string if balance wei hub is not same in receipt and previous',
      //   prev: { ...prevDeposit, balanceWeiHub: toBN(5) },
      //   stubs: [tx, depositReceipt],
      //   valid: false,
      // },
      // {
      //   name: 'should return a string if balance wei user is not same in receipt and previous',
      //   prev: { ...prevDeposit, balanceWeiUser: toBN(5) },
      //   stubs: [tx, depositReceipt],
      //   valid: false,
      // },
      // {
      //   name: 'should return a string if balance token hub is not same in receipt and previous',
      //   prev: { ...prevDeposit, balanceTokenHub: toBN(5) },
      //   stubs: [tx, depositReceipt],
      //   valid: false,
      // },
      // {
      //   name: 'should return a string if balance token user is not same in receipt and previous',
      //   prev: { ...prevDeposit, balanceTokenUser: toBN(5) },
      //   stubs: [tx, depositReceipt],
      //   valid: false,
      // },
      {
        name: 'should return a string if pending deposit wei hub is not same in receipt and previous',
        prev: { ...prevDeposit, pendingDepositWeiHub: toBN(3) },
        stubs: [tx, depositReceipt],
        valid: false,
      },
      {
        name: 'should return a string if pending deposit wei user is not same in receipt and previous',
        prev: { ...prevDeposit, pendingDepositWeiUser: toBN(3) },
        stubs: [tx, depositReceipt],
        valid: false,
      },
      {
        name: 'should return a string if pending deposit token hub is not same in receipt and previous',
        prev: { ...prevDeposit, pendingDepositTokenHub: toBN(3) },
        stubs: [tx, depositReceipt],
        valid: false,
      },
      {
        name: 'should return a string if pending deposit token user is not same in receipt and previous',
        prev: { ...prevDeposit, pendingDepositTokenUser: toBN(3) },
        stubs: [tx, depositReceipt],
        valid: false,
      },
      {
        name: 'should return a string if pending withdrawal wei hub is not same in receipt and previous',
        prev: { ...prevWd, pendingWithdrawalWeiHub: toBN(10) },
        stubs: [tx, wdReceipt],
        valid: false,
      },
      {
        name: 'should return a string if pending withdrawal wei user is not same in receipt and previous',
        prev: { ...prevWd, pendingWithdrawalWeiUser: toBN(10) },
        stubs: [tx, wdReceipt],
        valid: false,
      },
      {
        name: 'should return a string if pending withdrawal token hub is not same in receipt and previous',
        prev: { ...prevWd, pendingWithdrawalTokenHub: toBN(10) },
        stubs: [tx, wdReceipt],
        valid: false,
      },
      {
        name: 'should return a string if pending withdrawal token user is not same in receipt and previous',
        prev: { ...prevWd, pendingWithdrawalTokenUser: toBN(10) },
        stubs: [tx, wdReceipt],
        valid: false,
      },
      // {
      //   name: 'should return a string if tx count global is not same in receipt and previous',
      //   prev: { ...prevDeposit, txCountGlobal: 7 },
      //   stubs: [tx, depositReceipt],
      //   valid: false,
      // },
      {
        name: 'should return a string if tx count chain is not same in receipt and previous',
        prev: { ...prevDeposit, txCountChain: 7 },
        stubs: [tx, depositReceipt],
        valid: false,
      },
      // {
      //   name: 'should return a string if thread root is not same in receipt and previous',
      //   prev: { ...prevDeposit, threadRoot: t.mkHash('0xROOTZ') },
      //   stubs: [tx, depositReceipt],
      //   valid: false,
      // },
      // {
      //   name: 'should return a string if thread count is not same in receipt and previous',
      //   prev: { ...prevDeposit, threadCount: 7 },
      //   stubs: [tx, depositReceipt],
      //   valid: false,
      // },
    ]

    confirmCases.forEach(async ({ name, prev, stubs, valid }) => {
      // TODO: reenable these! watch issue here for correspondence with maintainer: https://github.com/ethereum/web3.js/issues/2344
      it.skip(name, async () => {
        // set tx receipt stub
        validator.web3.eth.getTransaction = sinon.stub().returns(stubs[0])
        validator.web3.eth.getTransactionReceipt = sinon.stub().returns(stubs[1])
        // set args
        const transactionHash = stubs[1] && (stubs[1] as any).transactionHash === depositReceipt.transactionHash ? depositReceipt.transactionHash : wdReceipt.transactionHash
        if (valid) {
          assert.isNull(await validator.confirmPending(prev, { transactionHash }))
        } else {
          assert.exists(await validator.confirmPending(prev, { transactionHash }))
        }
      })
    })
  })

  describe('validator.invalidation', () => {

    const prev = createPreviousChannelState({
      txCount: [1, 1],
    })

    const args: InvalidationArgs = {
      invalidTxCount: prev.txCountGlobal,
      reason: "CU_INVALID_ERROR",
      withdrawal: null,
    }

    validator = new Validator(web3, hubAddress)

    const invalidationCases = [
      {
        name: 'validator.invalidator should work',
        prev: { ...prev, pendingDepositTokenUser: toBN(10) },
        args,
        valid: null
      },
      {
        name: 'should return string if previous state has timeout and there are not withdrawal args given',
        prev: { ...prev, timeout: 6969, pendingWithdrawalTokenUser: toBN(1) },
        args,
        valid: /Cannot invalidate states containing timed withdrawals timeouts without providing a valid withdrawal arguments parameter/
      },
      {
        name: 'should return string if previous state has timed wd and the last invalid count is not the count on the channel',
        prev: { ...prev, timeout: 6969, pendingWithdrawalTokenUser: toBN(1), txCountGlobal: 3 },
        args: { ...args, invalidTxCount: 2, withdrawal: t.getWithdrawalArgs("empty") },
        valid: /Cannot invalidate a timed withdrawal that has been built on top of/
      },
      {
        name: 'should return string if previous state nonce is lower than nonce in args',
        prev: { ...prev, txCountGlobal: 3 },
        args: { ...args, invalidTxCount: 5, },
        valid: /Cannot invalidate an update with a nonce higher than the channels/
      },
      {
        name: 'should return string if previous state is missing sigHub',
        prev: { ...prev, sigHub: '', pendingDepositTokenHub: toBN(1) },
        args,
        valid: /Invalid signer detected on channel state/
      },
      {
        name: 'should return string if previous state is missing sigUser',
        prev: { ...prev, sigUser: '', pendingDepositTokenHub: toBN(1) },
        args,
        valid: /Invalid signer detected on channel state/
      },
      
      
    ]

    invalidationCases.forEach(({ name, prev, args, valid }) => {
      it(name, () => {
        validator.assertChannelSigner = (state: any, signer: any) => {}
        if (valid) {
          if (valid.toString().includes("Invalid signer")) {
            validator.assertChannelSigner = (state, signer) => { throw new Error("Invalid signer detected on channel state") }
          }
          assert.match(validator.invalidation(prev, args) as any, valid as any)
        } else {
          assert.isNull(validator.invalidation(prev, args))
        }
      })
    })
  })

  describe('validator.openThread', () => {

    // Should test success of the following cases:
    // 1. Should work with first thread
    // 2. Should work with subsequent threads

    // Should test failures of the following cases:
    // 1. User must be sender or receiver
    // 2. Receiver wei balance must be zero for thread state
    // 3. Receiver token balance must be zero for thread state
    // 4. Sender cannot be receiver
    // 5. Sender or receiver cannot be hub
    // 6. Sender or receiver cannot be channel manager
    // 7. Incorrect signature or signer (not signed by sender or wrong payload)
    // 8. Thread root must be correct on previous state
    // 9. Thread count must be correct on previous state
    // 10. TxCount must be zero
    // 11. Contract address must be consistent with channel
    // 12. Sender or hub has sufficient funds
    // 13. Sender wei balance must be not negative
    // 14. Sender token balance must be not negative
    // 15. TxCount must not be negative
    // 16. Sender, receiver, contract all have valid addresses
    // 17. Sender or receiver is channel user
    // 18. Previous state has signature


    const params = createChannelThreadOverrides(2)
    const initialThreadStates = params.initialThreadStates
    const { threadRoot, threadCount, ...res } = params

    const prev = createPreviousChannelState({
      threadCount,
      threadRoot,
      balanceToken: [10, 10],
      balanceWei: [10, 10]
    })

    const args = createThreadState()

    const cases = [
      {
        name: 'should fail if user is not either sender or receiver',
        prev,
        initialThreadStates,
        sigErr: false,
        args: {...args, sender: t.mkAddress('0xA11')},
        message: "Channel user is not a member of this thread state.",
      },
      {
        name: 'should fail if the receiver wei balance is greater than zero',
        prev,
        initialThreadStates,
        sigErr: false,
        args: { ...args, balanceWeiReceiver: toBN(2) },
        message: `There were 1 non-zero fields detected (detected fields and values: [{"field":"balanceWeiReceiver"`,
      },
      {
        name: 'should fail if the receiver token balance is greater than zero',
        prev,
        initialThreadStates,
        sigErr: false,
        args: { ...args, balanceTokenReceiver: toBN(2) },
        message: `There were 1 non-zero fields detected (detected fields and values: [{"field":"balanceTokenReceiver"`,
      },
      {
        name: 'should return a string if the receiver wei balance is less than zero',
        prev,
        initialThreadStates,
        sigErr: false,
        args: { ...args, balanceWeiReceiver: toBN(-2) },
        message: `There were 1 non-zero fields detected (detected fields and values: [{"field":"balanceWeiReceiver"`,
      },
      {
        name: 'should return a string if the receiver token balance is less than zero',
        prev,
        initialThreadStates,
        sigErr: false,
        args: { ...args, balanceTokenReceiver: toBN(-2) },
        message: `There were 1 non-zero fields detected (detected fields and values: [{"field":"balanceTokenReceiver"`,
      },
      {
        name: 'should return a string if the sender is the receiver',
        prev,
        initialThreadStates,
        sigErr: false,
        args: {...args, receiver: sampleAddress },
        message: "Sender cannot be receiver.",
      },
      {
        name: 'should return a string if sender is hub',
        prev,
        initialThreadStates,
        sigErr: false,
        args: { ...args, sender: hubAddress, receiver: sampleAddress },
        message: "Sender cannot be hub",
      },
      {
        name: 'should return a string if receiver is hub',
        prev,
        initialThreadStates,
        sigErr: false,
        args: {...args, receiver: hubAddress },
        message: "Receiver cannot be hub",
      },
      {
        name: 'should return a string if sender is channel manager',
        prev,
        initialThreadStates,
        sigErr: false,
        args: {...args, sender: prev.contractAddress, receiver: sampleAddress },
        message: "Sender cannot be contract",
      },
      {
        name: 'should return a string if receiver is channel manager',
        prev,
        initialThreadStates,
        sigErr: false,
        args: {...args, receiver: prev.contractAddress},
        message: "Receiver cannot be contract",
      },
      {
        name: 'should return a string if an incorrect signer is detected',
        prev,
        initialThreadStates,
        sigErr: true,
        args,
        message: "Incorrect signer",
      },
      {
        name: 'should return a string if thread root is incorrect',
        prev: {...prev, threadRoot: EMPTY_ROOT_HASH},
        initialThreadStates,
        sigErr: false,
        args,
        message: "Initial thread states not contained in previous state root hash",
      },
      {
        name: 'should return a string if the tx count is non-zero',
        prev,
        initialThreadStates,
        sigErr: false,
        args: { ...args, txCount: 7 },
        message: `There were 1 non-zero fields detected (detected fields and values: [{"field":"txCount"`,
      },
      {
        name: 'should return a string if the contract address is not the same as channel',
        prev,
        initialThreadStates,
        sigErr: false,
        args: { ...args, contractAddress: t.mkAddress('0xFFF') },
        message: `There were 1 non-equivalent fields detected (detected fields and values: [{"field":"contractAddress"`,
      },
      {
        name: 'should return a string if the thread sender (as hub) cannot afford to create the thread',
        prev,
        initialThreadStates,
        sigErr: false,
        args: { ...args, balanceWeiSender: toBN(20), balanceTokenSender: toBN(20), receiver: sampleAddress, sender: t.mkAddress("0X111")},
        message: "Hub does not have sufficient Token, Wei balance",
      },
      {
        name: 'should return a string if the thread sender (as user) cannot afford to create the thread',
        prev,
        initialThreadStates,
        sigErr: false,
        args: { ...args, balanceWeiSender: toBN(20), balanceTokenSender: toBN(20) },
        message: "User does not have sufficient Token, Wei balance",
      },
      {
        name: 'should work with first thread',
        prev: { ...prev, threadRoot: EMPTY_ROOT_HASH, threadCount: 0 },
        initialThreadStates: [],
        sigErr: false,
        args,
        message: null,
      },
      {
        name: 'should work for additional threads',
        prev,
        initialThreadStates,
        sigErr: false,
        args,
        message: null,
      },
    ]

    cases.forEach(async ({ name, prev, initialThreadStates, sigErr, args, message }) => {
      it(name, async () => {
        // ignore recovery by default
        validator.assertThreadSigner = () => {}
        if (sigErr) {
          validator.assertThreadSigner = () => { throw new Error(`Incorrect signer`) }
        }
        // Test against case messages
        const res = validator.openThread(prev, initialThreadStates, args)
        if (message) {
          assert(res && res.includes(message))
        } else {
          assert.isNull(res)
        }
      })
    })
  })

  describe('validator.closeThread', () => {
    // Should test success of the following cases:
    // 1. Should work with user as sender
    // 2. Should work with user as reciever
    // 3. Should work with a single threads
    // 4. Should work with multiple threads

    // TODO: complete test spec
    // Should test failures of the following cases:
    // 1. Initial thread state is not valid (use thread initial state helper)
    // 2. Initial thread states are incorrectly signed
    // 3. Initial thread state is not contained in the root hash
    // 4. The following fields have changed from the approved init state:
    //      - receiver
    //      - sender
    //      - contractAddress
    // 5. Incorrect signature or signer (not signed by sender or wrong payload)
    // 6. Balances are conserved
    // 7. Reciever wei/token balance must be not negative
    // 8. Sender wei/token balance must be not negative
    // 9. TxCount must not be negative
    // 10. Previous channel state is incorrectly signed

    const params = createChannelThreadOverrides(2, { sender: sampleAddress, receiver: sampleAddress2 })
    // contains 2 threads, one where user is sender 
    // one where user is receiver
    const initialThreadStates = params.initialThreadStates
    const { threadRoot, threadCount, ...res } = params

    const prev = createPreviousChannelState({
      threadCount,
      threadRoot,
      balanceToken: [10, 10],
      balanceWei: [10, 10]
    })

    const args = createThreadState({
      ...initialThreadStates[0], // user is receiver
      balanceWeiSender: 3,
      balanceWeiReceiver: 2,
      balanceTokenSender: 2,
      balanceTokenReceiver: 3,
      txCount: 1
    })

    const cases = [
      {
        name: 'should return a string if the user is not either sender or receiver',
        prev: {...prev, user: sampleAddress3},
        initialThreadStates,
        args,
        sigErr: false,
        message: 'Channel user is not a member of this thread state.'
      },
      {
        name: 'should return a string if the args provided is not included in initial state',
        prev,
        initialThreadStates: [initialThreadStates[1]],
        args,
        sigErr: false,
        message: 'Thread is not included in channel open threads.',
      },
      {
        name: 'should return a string if the initial state is not signed',
        prev,
        initialThreadStates: [{...initialThreadStates[0], sigA: ''}, initialThreadStates[1]],
        args,
        sigErr: true,
        message: 'Incorrect signer'
      },
      {
        name: 'should return a string if the initial state is not contained in root hash',
        prev: {...prev, threadRoot: EMPTY_ROOT_HASH},
        initialThreadStates,
        args,
        sigErr: false,
        message: 'Initial thread states not contained in previous state root hash.'
      },
      {
        name: 'should return a string if receiver has changed from initial state',
        prev,
        initialThreadStates,
        args: {...args, receiver: sampleAddress3},
        sigErr: false,
        message: 'Thread is not included in channel open threads.'
      },
      {
        name: 'should return a string if the sender has changed from initial state',
        prev,
        initialThreadStates,
        args: {...args, sender: sampleAddress3},
        sigErr: false,
        message: 'Thread is not included in channel open threads.',
      },
      {
        name: 'should return a string if the contract address has changed from initial state',
        prev,
        initialThreadStates,
        args: {...args, contractAddress: emptyAddress},
        sigErr: false,
        message: 'There were 1 non-equivalent fields detected (detected fields and values: [{"field":"contractAddress"',
      },
      {
        name: 'should return a string if the signer did not sign args',
        prev,
        initialThreadStates,
        args,
        sigErr: true, // stubs out sig recover in tests
        message: 'Incorrect sig',
      },
      {
        name: 'should return a string if the final state wei balance is not conserved',
        prev,
        initialThreadStates,
        args: { ...args, balanceWeiSender: toBN(10) },
        sigErr: false,
        message: 'There were 1 non-equivalent fields detected (detected fields and values: [{"field":"weiSum"',
      },
      {
        name: 'should return a string if the final state token balance is not conserved',
        prev,
        initialThreadStates,
        args: { ...args, balanceTokenSender: toBN(10) },
        sigErr: false, // stubs out sig recover in tests
        message: 'There were 1 non-equivalent fields detected (detected fields and values: [{"field":"tokenSum"',
      },
      {
        name: 'should return a string if the receiver wei balances are negative',
        prev,
        initialThreadStates,
        args: {...args, balanceWeiReceiver: toBN(-10) },
        sigErr: false,
        message: 'There were 1 negative fields detected (detected fields and values: [{"field":"balanceWeiReceiver"'
      }, 
      {
        name: 'should return a string if the receiver token balances are negative',
        prev,
        initialThreadStates,
        args: {...args, balanceTokenReceiver: toBN(-10) },
        sigErr: false,
        message: 'There were 1 negative fields detected (detected fields and values: [{"field":"balanceTokenReceiver"'
      }, 
      {
        name: 'should return a string if the sender wei balances are negative',
        prev,
        initialThreadStates,
        args: {...args, balanceWeiSender: toBN(-10) },
        sigErr: false,
        message: 'There were 1 negative fields detected (detected fields and values: [{"field":"balanceWeiSender"'
      }, 
      {
        name: 'should return a string if the sender token balances are negative',
        prev,
        initialThreadStates,
        args: {...args, balanceTokenSender: toBN(-10) },
        sigErr: false,
        message: 'There were 1 negative fields detected (detected fields and values: [{"field":"balanceTokenSender"'
      }, 
      {
        name: 'should return a string if the txCount is negative',
        prev,
        initialThreadStates,
        args: {...args, txCount: -1 },
        sigErr: false,
        message: 'There were 1 negative fields detected (detected fields and values: [{"field":"diff"'
      }, 
      {
        name: 'should return a string if the previous channel state is incorrectly signed',
        prev: {...prev, sigUser: ''},
        initialThreadStates,
        args,
        sigErr: true,
        message: 'Incorrect signer'
      },
      {
        name: 'should work with user as sender',
        prev,
        initialThreadStates,
        args,
        sigErr: false,
        message: null,
      },
      {
        name: 'should work with user as receiver',
        prev: {...prev, user: sampleAddress2 },
        initialThreadStates,
        args,
        sigErr: false,
        message: null
      },
      {
        name: 'should work with multiple threads',
        prev,
        initialThreadStates,
        args: {...args, threadId: 70},
        sigErr: false,
        message: null
      },
    ]

    cases.forEach(async ({ name, prev, initialThreadStates, sigErr, args, message }) => {
      it(name, async () => {
        // ignore recovery by default
        validator.assertThreadSigner = () => {}
        if (sigErr) {
          validator.assertThreadSigner = () => { throw new Error(`Incorrect signer`) }
        }
        // Test against case messages
        const res = validator.closeThread(prev, initialThreadStates, args)
        if (message) {
          assert(res && res.includes(message + ""))
        } else {
          assert.isNull(res)
        }
      })
    })
  })

  function getProposePendingCases() {
    const prev = createPreviousChannelState({
      balanceToken: [5, 5],
      balanceWei: [5, 5],
    })
    const args = createProposePendingArgs()

    return [
      {
        name: 'should work',
        prev,
        args,
        valid: true,
      },
      {
        name: 'should return a string if args are negative',
        prev,
        args: createProposePendingArgs({
          depositWeiUser: -1,
        }),
        valid: false,
      },
      {
        name: 'should error if withdrawal exceeds balance',
        prev,
        args: createProposePendingArgs({
          withdrawalWeiUser: 100,
        }),
        valid: false,
      },
      {
        name: 'should error if timeout is negative',
        prev,
        args: createProposePendingArgs({
          timeout: -1,
        }),
        valid: false,
      },
    ]
  }

  describe('proposePending', () => {
    getProposePendingCases().forEach(async ({ name, prev, args, valid }) => {
      it(name, async () => {
        if (valid) {
          assert.isNull(await validator.proposePending(prev, args))
        } else {
          assert.exists(await validator.proposePending(prev, args))
        }
      })
    })
  })

  describe('proposePendingExchange', () => {
    const prev = createPreviousChannelState({
      balanceToken: [5, 5],
      balanceWei: [5, 5],
    })
    const args: PendingExchangeArgsBN = {
      exchangeRate: '2',
      weiToSell: toBN(0),
      tokensToSell: toBN(0),
      seller: "user",
      ...createProposePendingArgs(),
    }

    function runCase(tc: { name: string, prev: ChannelStateBN, args: PendingExchangeArgsBN, valid: boolean }) {
      it(tc.name, async () => {
        if (tc.valid) {
          assert.isNull(await validator.proposePendingExchange(tc.prev, tc.args))
        } else {
          assert.exists(await validator.proposePendingExchange(tc.prev, tc.args))
        }
      })
    }

    const proposePendingExchangeCases = [
      {
        name: 'exchange + withdrawal makes balance 0',
        prev,
        args: {
          ...args,
          tokensToSell: toBN(2),
          withdrawalTokenUser: toBN(3),
        },
        valid: true,
      },

      {
        name: 'exchange + withdrawal makes balance negative',
        prev,
        args: {
          ...args,
          tokensToSell: toBN(4),
          withdrawalTokenUser: toBN(4),
        },
        valid: false,
      },

      {
        name: 'hub withdraws sold tokens',
        prev,
        args: {
          ...args,
          tokensToSell: toBN(5),
          withdrawalTokenHub: toBN(7),
        },
        valid: true,
      },

      {
        name: 'user withdraws purchased wei',
        prev,
        args: {
          ...args,
          tokensToSell: toBN(4),
          withdrawalWeiUser: toBN(7),
        },
        valid: true,
      },

    ]

    proposePendingExchangeCases.forEach(runCase)

    describe('with pending cases', () => {
      getProposePendingCases().forEach(tc => {
        runCase({ ...tc, args: { ...args, weiToSell: toBN(1), ...tc.args } })
      })
    })

    describe('with exchange cases', () => {
      getExchangeCases().forEach(tc => {
        runCase({ ...tc, args: { ...args, ...tc.args as ExchangeArgsBN } })
      })
    })
  })

  describe.skip('threadPayment', () => {
    // Should test the following success cases:
    // 1. A thread payment from sender to receiver works
    // 2. Multiple more payments work

    // Should test the following fail cases:
    // 1. Incorrect thread initial state (use initial state helper)
    // 2. Same following fields as initial state
    //        - sender
    //        - receiver
    //        - contract address
    // 3. Incorrect signer
    // 4. Balances are not conserved
    // 5. Balances are negative
    // 6. Receiver balances decrease as compared to previous thread state
    // 7. TxCount must be one higher than previous thread state
    // 8. Initial thread states are incorrectly signed
    // 9. Previous thread state is incorrectly signed(?)

    const prev = createThreadState()
    const args = createThreadPaymentArgs()

    const threadPaymentCases = [
      {
        name: 'should work',
        args,
        valid: true,
      },
      {
        name: 'should return a string if payment args are negative',
        args: createThreadPaymentArgs({
          amountToken: -1,
          amountWei: -1,
        }),
        valid: false,
      },
      {
        name: 'should return a string if payment exceeds available thread balance',
        args: createThreadPaymentArgs({
          amountToken: 20,
          amountWei: 20,
        }),
        valid: false,
      },
    ]

    threadPaymentCases.forEach(async ({ name, args, valid }) => {
      it(name, async () => {
        if (valid) {
          assert.isNull(await validator.threadPayment(prev, args))
        } else {
          assert.exists(await validator.threadPayment(prev, args))
        }
      })
    })
  })
})


/* EG of tx receipt obj string, use JSON.parse
const txReceipt = `{"transactionHash":"${t.mkHash('0xhash')}","transactionIndex":0,"blockHash":"0xe352de5c890efc61876e239e15ed474f93604fdbc5f542ff28c165c25b0b6d55","blockNumber":437,"gasUsed":609307,"cumulativeGasUsed":609307,"contractAddress":"${t.mkAddress('0xCCC')}","logs":[{"logIndex":0,"transactionIndex":0,"transactionHash":"0xae51947afec970dd134ce1d8589c924b99bfa6a3b7f2d61cb95a447804a196a7","blockHash":"${t.mkHash('0xblock')}","blockNumber":437,"address":"0x9378e143606A4666AD5F20Ac8865B44e703e321e","data":"0x0000000000000000000000000000000000000000000000000000000000000000","topics":["0xddf252ad1be2c89b69c2b068fc378daa952ba7f163c4a11628f55a4df523b3ef","0x0000000000000000000000002da565caa7037eb198393181089e92181ef5fb53","0x0000000000000000000000003638eeb7733ed1fb83cf028200dfb2c41a6d9da8"],"type":"mined","id":"log_9f6b5361"},{"logIndex":1,"transactionIndex":0,"transactionHash":"0xae51947afec970dd134ce1d8589c924b99bfa6a3b7f2d61cb95a447804a196a7","blockHash":"0xe352de5c890efc61876e239e15ed474f93604fdbc5f542ff28c165c25b0b6d55","blockNumber":437,"address":"0x9378e143606A4666AD5F20Ac8865B44e703e321e","data":"0x0000000000000000000000000000000000000000000000000000000000000000","topics":["0xddf252ad1be2c89b69c2b068fc378daa952ba7f163c4a11628f55a4df523b3ef","0x0000000000000000000000003638eeb7733ed1fb83cf028200dfb2c41a6d9da8","0x0000000000000000000000002da565caa7037eb198393181089e92181ef5fb53"],"type":"mined","id":"log_18b4ce0a"},{"logIndex":2,"transactionIndex":0,"transactionHash":"0xae51947afec970dd134ce1d8589c924b99bfa6a3b7f2d61cb95a447804a196a7","blockHash":"0xe352de5c890efc61876e239e15ed474f93604fdbc5f542ff28c165c25b0b6d55","blockNumber":437,"address":"0x3638EEB7733ed1Fb83Cf028200dfb2C41A6D9DA8","data":"0x00000000000000000000000000000000000000000000000000000000000000010000000000000000000000000000000000000000000000000000000000000000000000000000000000000000000000000000000000000000000000000000000000000000000000000000000000000000000000000000000000000000000000000000000000000000000000000000000000000000000000000000000000000000000000000000000000000000000000000000000000000000000000000000000000000000000000000000000000000000000000000000000000000000000000000000000000000000000000000000000000000000000000000000000000000000000000000000000000000000000000000000000000000000000000000000000000000000000000000000000000000000000000000000000000000000000000000000000000000000000000000000000000000000000000000000000000000000000000000000000000000000000000000000000000000000000000000000000000000000000000000000000000000000000000000000000000000000000000000000000000000000000000000000000000000000000000000000000000000001000000000000000000000000000000000000000000000000000000000000000100000000000000000000000000000000000000000000000000000000000000000000000000000000000000000000000000000000000000000000000000000000","topics":["0xeace9ecdebd30bbfc243bdc30bfa016abfa8f627654b4989da4620271dc77b1c","0x0000000000000000000000002da565caa7037eb198393181089e92181ef5fb53"],"type":"mined","id":"log_bc5572a6"}],"status":true,"logsBloom":"0x00000000000000000000000000000000000000000000800000000000000000000000000000000000000000000000000000000000000020000000000000000000020000000000000000000008000000000000000000040000000000000008000000420000000000000000000000000000080000000000000000000810000000000000000000000000000000000000000000020000000000000000000000000000000100000000000000000000000000000000000000000000000000040000000000000002000008000000000000000000000000000000000000000000000000000000008000000000000000000000000000001000000000000000000000000000"}`
*/<|MERGE_RESOLUTION|>--- conflicted
+++ resolved
@@ -197,13 +197,8 @@
 }
 
 describe('validator', () => {
-<<<<<<< HEAD
-  const web3 = new Web3() /* NOTE: all functional aspects of web3 are mocked */
-  let validator = new Validator(web3, hubAddress)
-=======
   const web3 = new Web3('http://localhost:8545') /* NOTE: all functional aspects of web3 are mocked */
   const validator = new Validator(web3, hubAddress)
->>>>>>> 203aa413
 
   describe('channelPayment', () => {
     const prev = createPreviousChannelState({
