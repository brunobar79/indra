--- conflicted
+++ resolved
@@ -6,10 +6,6 @@
 import Switch from "@material-ui/core/Switch";
 import Tooltip from "@material-ui/core/Tooltip";
 import InputAdornment from "@material-ui/core/InputAdornment";
-<<<<<<< HEAD
-=======
-import { BigNumber } from "bignumber.js";
->>>>>>> 733a8e26
 
 class WithdrawCard extends Component {
   state = {
@@ -130,22 +126,6 @@
       console.log('Cannot withdraw')
       return
     }
-<<<<<<< HEAD
-    // if (
-    //   Big(this.state.withdrawalVal.withdrawalWeiUser).isLessThanOrEqualTo(channelState.balanceWeiUser) &&
-    //   Big(this.state.withdrawalVal.tokensToSell).isLessThanOrEqualTo(channelState.balanceTokenUser)
-    // ) {
-      if (web3.utils.isAddress(this.state.withdrawalVal.recipient)){
-        console.log('withdrawalVal: ', withdrawalVal);
-        let withdrawalRes = await connext.withdraw(withdrawalVal);
-        console.log(`Withdrawal result: ${JSON.stringify(withdrawalRes, null, 2)}`);
-      } else {
-        this.setState({addressError: "Please enter a valid address"})
-      }
-    // } else {
-    //   this.setState({balanceError: "Insufficient balance in channel"})
-    // }
-=======
     if (web3.utils.isAddress(withdrawalVal.recipient)){
       await connext.withdraw(withdrawalVal);
     } else {
@@ -178,7 +158,6 @@
     ) {
       this.setState({ balanceError: `Enter a withdrawal amount above 0`})
     }
->>>>>>> 733a8e26
   }
 
   render() {
