--- conflicted
+++ resolved
@@ -169,10 +169,6 @@
 }
 export type ChannelStatus = keyof typeof ChannelStatus
 
-<<<<<<< HEAD
-// dispute statuses, for use by the hub
-=======
->>>>>>> fc398890
 export const DisputeStatus = {
   CD_PENDING: 'CD_PENDING',
   CD_IN_DISPUTE_PERIOD: 'CD_IN_DISPUTE_PERIOD',
@@ -180,10 +176,6 @@
   CD_FINISHED: 'CD_FINISHED'
 }
 export type DisputeStatus = keyof typeof DisputeStatus
-<<<<<<< HEAD
-
-=======
->>>>>>> fc398890
 
 // channel update reasons
 export const ChannelUpdateReasons: { [key in keyof UpdateRequestTypes]: string } = {
@@ -717,25 +709,16 @@
 export type WithdrawalParametersBN = WithdrawalParameters<BN>
 export type WithdrawalParametersBigNumber = WithdrawalParameters<BigNumber>
 
+/*********************************
+ ******* TYPE CONVERSIONS ********
+ *********************************/
+
 export const withdrawalParamsNumericFields = [
   'withdrawalWeiUser',
   'tokensToSell',
   'weiToSell',
   'withdrawalTokenUser',
 ]
-
-/*********************************
- ******* TYPE CONVERSIONS ********
- *********************************/
-
-<<<<<<< HEAD
-export const withdrawalParamsNumericFields = [
-  'withdrawalWeiUser',
-  'tokensToSell',
-  'weiToSell',
-  'withdrawalTokenUser',
-]
-=======
 export function channelUpdateToUpdateRequest(up: ChannelStateUpdate): UpdateRequest {
   return {
     id: up.id,
@@ -746,7 +729,6 @@
     sigUser: up.state.sigUser,
   }
 }
->>>>>>> fc398890
 
 // util to convert from string to bn for all types
 export const channelNumericFields = [
