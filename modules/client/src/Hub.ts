import * as eth from 'ethers'

import { Networking } from './lib/networking'
import {
  Address,
  ChannelRow,
  ChannelState,
  ChannelStateUpdate,
  channelUpdateToUpdateRequest,
  CustodialBalanceRow,
  ExchangeRates,
  HubConfig,
  Payment,
  PaymentProfileConfig,
  PurchasePayment,
  PurchasePaymentHubResponse,
  SignedDepositRequestProposal,
  Sync,
  ThreadRow,
  ThreadState,
  ThreadStateUpdate,
  UpdateRequest,
  WithdrawalParameters,
<<<<<<< HEAD
=======
  CustodialBalanceRow,
  PurchasePaymentRow,
  PurchaseRowWithPayments,
>>>>>>> ce73c569
} from './types'
import Wallet from './Wallet'

/*********************************
 ****** CONSTRUCTOR TYPES ********
 *********************************/

export interface IHubAPIClient {
  authChallenge(): Promise<string>
  authResponse(nonce: string, address: string, origin: string, signature: string): Promise<string>
  buy<PurchaseMetaType = any, PaymentMetaType = any>(
    meta: PurchaseMetaType,
    payments: Array<PurchasePayment<PaymentMetaType>>,
  ): Promise<PurchasePaymentHubResponse>
  config(): Promise<HubConfig>
  getActiveThreads(): Promise<ThreadState[]>
  getAllThreads(): Promise<ThreadState[]>
  getAuthStatus(): Promise<{ success: boolean, address?: Address }>
  getAuthToken(): Promise<string>
  getChannel(): Promise<ChannelRow>
  getChannelByUser(user: Address): Promise<ChannelRow>
  getChannelStateAtNonce(txCountGlobal: number): Promise<ChannelStateUpdate>
  getCustodialBalance(): Promise<CustodialBalanceRow | null>
  getExchangeRates(): Promise<ExchangeRates> // TODO: name is typo
  getIncomingThreads(): Promise<ThreadRow[]>
  getLastThreadUpdateId(): Promise<number>
  getLatestChannelStateAndUpdate(): Promise<{state: ChannelState, update: UpdateRequest} | null>
  getLatestStateNoPendingOps(): Promise<ChannelState | null>
  getProfileConfig(): Promise<PaymentProfileConfig>
  getThreadByParties(partyB: Address, userIsSender: boolean): Promise<ThreadRow>
<<<<<<< HEAD
  getThreadInitialStates(): Promise<ThreadState[]>
  redeem(
    secret: string,
    txCount: number,
    lastThreadUpdateId: number,
  ): Promise<PurchasePaymentHubResponse & { amount: Payment }>
=======
  sync(txCountGlobal: number, lastThreadUpdateId: number): Promise<Sync | null>
  getExchangeRates(): Promise<ExchangeRates> // TODO: name is typo
  getPaymentHistory(): Promise<PurchasePaymentRow[]>
  getPaymentById(id: string): Promise<PurchaseRowWithPayments<object, string>>
  buy<PurchaseMetaType=any, PaymentMetaType=any>(
    meta: PurchaseMetaType,
    payments: PurchasePayment<PaymentMetaType>[],
  ): Promise<PurchasePaymentHubResponse>
  requestDeposit(deposit: SignedDepositRequestProposal, txCount: number, lastThreadUpdateId: number): Promise<Sync>
  requestWithdrawal(withdrawal: WithdrawalParameters, txCountGlobal: number): Promise<Sync>
  requestExchange(weiToSell: string, tokensToSell: string, txCountGlobal: number): Promise<Sync>
>>>>>>> ce73c569
  requestCollateral(txCountGlobal: number): Promise<Sync>
  requestDeposit(
    deposit: SignedDepositRequestProposal,
    txCount: number,
    lastThreadUpdateId: number,
  ): Promise<Sync>
  requestExchange(weiToSell: string, tokensToSell: string, txCountGlobal: number): Promise<Sync>
  requestWithdrawal(withdrawal: WithdrawalParameters, txCountGlobal: number): Promise<Sync>
  startProfileSession(): Promise<void>
  sync(txCountGlobal: number, lastThreadUpdateId: number): Promise<Sync | null>
  updateHub(
    updates: UpdateRequest[],
    lastThreadUpdateId: number,
  ): Promise<{ error: string | null, updates: Sync }>
  updateThread(update: ThreadStateUpdate): Promise<ThreadStateUpdate>
}

export class HubAPIClient implements IHubAPIClient {
  private networking: Networking
  private origin: string
  private wallet: Wallet
  private authToken?: string

  constructor(networking: Networking, origin: string, wallet: Wallet) {
    this.networking = networking
    this.origin = origin
    this.wallet = wallet
  }

  public async getProfileConfig(): Promise<PaymentProfileConfig> {
    throw new Error('Implement getProfileConfig on the hub and client properly.')
  }

  public async startProfileSession(): Promise<void> {
    throw new Error('Implement startProfileSession on the hub and client properly.')
  }

  public async getCustodialBalance(): Promise<CustodialBalanceRow | null> {
    try {
      const res: CustodialBalanceRow | null = (await this.networking.post(
        `custodial/${this.wallet.address}/balance`, {
          authToken: await this.getAuthToken(),
        },
      )).data
      return res ? res : null
    } catch (e) {
      if (e.status === 404) {
        console.log(`Custodial balances not found for user ${this.wallet.address}`)
        return null
      }
      console.log('Error getting latest state no pending ops:', e)
      throw e
    }
  }

  public async config(): Promise<HubConfig> {
    const res = (await this.networking.get(`config`)).data
    return res ? res : null
  }

  public async authChallenge(): Promise<string> {
    const res = (await this.networking.post(`auth/challenge`, {})).data
    return res && res.nonce ? res.nonce : null
  }

  public async authResponse(nonce: string, address: string, origin: string, signature: string): Promise<string> {
    const res = (await this.networking.post(`auth/response`, {
      nonce,
      address,
      origin,
      signature,
    })).data
    return res && res.token ? res.token : null
  }

  public async getAuthStatus(): Promise<{ success: boolean, address?: Address }> {
    const res = (await this.networking.post(`auth/status`, {
      authToken: this.authToken
    })).data
    return res ? res : { success: false }
  }

  public async getAuthToken(): Promise<string> {
    // if we already have an auth token that works, return it
    const status = await this.getAuthStatus()
    if (this.authToken && status.success && status.address && status.address.toLowerCase() === this.wallet.address) {
      return this.authToken
    }
    console.log(`Getting a new auth token, current one is invalid: ${this.authToken}`)

    // reset authtoken
    const nonce = await this.authChallenge()

    // create hash and sign
    const signature = await this.wallet.signMessage(nonce);

    // set auth token
    this.authToken = await this.authResponse(nonce, this.wallet.address, this.origin, signature)

    return this.authToken
  }

  public async getLatestStateNoPendingOps(): Promise<ChannelState | null> {
    try {
      const res = (await this.networking.post(`channel/${this.wallet.address}/latest-no-pending`, {
        authToken: await this.getAuthToken(),
      })).data
      return res ? res : null
    } catch (e) {
      if (e.status === 404) {
        console.log(`Channel not found for user ${this.wallet.address}`)
        return null
      }
      console.log('Error getting latest state no pending ops:', e)
      throw e
    }
  }

  public async getLastThreadUpdateId(): Promise<number> {
    try {
      const res = (await this.networking.post(`thread/${this.wallet.address}/last-update-id`, {
        authToken: await this.getAuthToken(),
      })).data
      return res && res.latestThreadUpdateId ? res.latestThreadUpdateId : 0
    } catch (e) {
      if (e.status === 404) {
        console.log(`Thread update not found for user ${this.wallet.address}`)
        return 0
      }
      console.log('Error getting latest state no pending ops:', e)
      throw e
    }
  }

  public async getLatestChannelStateAndUpdate(): Promise<{state: ChannelState, update: UpdateRequest} | null> {
    try {
      const res = (await this.networking.post(`channel/${this.wallet.address}/latest-update`, {
        authToken: await this.getAuthToken(),
      })).data
      return res && res.state ? { state: res.state, update: channelUpdateToUpdateRequest(res) } : null
    } catch (e) {
      if (e.status === 404) {
        console.log(`Channel not found for user ${this.wallet.address}`)
        return null
      }
      console.log('Error getting latest state:', e)
      throw e
    }
  }

  // 'POST /:sender/to/:receiver/update': 'doUpdateThread'
  public async updateThread(update: ThreadStateUpdate): Promise<ThreadStateUpdate> {
    try {
      const res = (await this.networking.post(`thread/${update.state.sender}/to/${update.state.receiver}/update`, {
        authToken: await this.getAuthToken(),
        update,
      })).data
      return res ? res : null
    } catch (e) {
      if (e.statusCode === 404) {
        throw new Error(`Thread not found for sender ${update.state.sender} and receiver ${update.state.receiver}`)
      }
      throw e
    }
  }

  // get the current channel state and return it
  public async getChannelByUser(user: Address): Promise<ChannelRow> {
    try {
      const res = (await this.networking.post(`channel/${user}`, {
        authToken: await this.getAuthToken(),
      })).data
      return res ? res : null
    } catch (e) {
      if (e.statusCode === 404) {
        throw new Error(`Channel not found for user ${user}`)
      }
      throw e
    }
  }

  public async getChannel(): Promise<ChannelRow> {
    return await this.getChannelByUser(this.wallet.address)
  }

  // return channel state at specified global nonce
  public async getChannelStateAtNonce(
    txCountGlobal: number,
  ): Promise<ChannelStateUpdate> {
    try {
      const res = (await this.networking.post(`channel/${this.wallet.address}/update/${txCountGlobal}`, {
        authToken: await this.getAuthToken(),
      })).data
      return res ? res : null
    } catch (e) {
      throw new Error(
        `Cannot find update for user ${this.wallet.address} at nonce ${txCountGlobal}, ${e.toString()}`
      )
    }
  }

  // get the current channel state and return it
  public async getThreadInitialStates(): Promise<ThreadState[]> {
    const res = (await this.networking.post(`thread/${this.wallet.address}/initial-states`, {
      authToken: await this.getAuthToken(),
    })).data
    return res ? res : []
  }

  // get the current channel state and return it
  public async getActiveThreads(): Promise<ThreadState[]> {
    const res = (await this.networking.post(`thread/${this.wallet.address}/active`, {
      authToken: await this.getAuthToken(),
    })).data
    return res ? res : []
  }

  // get the current channel state and return it
  public async getAllThreads(): Promise<ThreadState[]> {
    const res = (await this.networking.post(`thread/${this.wallet.address}/all`, {
      authToken: await this.getAuthToken(),
    })).data
    return res ? res : []
  }

  // get the current channel state and return it
  public async getIncomingThreads(): Promise<ThreadRow[]> {
    const res = (await this.networking.post(`thread/${this.wallet.address}/incoming`, {
      authToken: await this.getAuthToken(),
    })).data
    return res ? res : []
  }

  // return all threads between 2 addresses
  public async getThreadByParties(
    partyB: Address,
    userIsSender: boolean,
  ): Promise<ThreadRow> {
    // get receiver threads
    const res = (await this.networking.post(
      `thread/${userIsSender ? this.wallet.address : partyB}/to/${userIsSender ? partyB : this.wallet.address}`,
      { authToken: await this.getAuthToken() }
    )).data
    return res ? res : null
  }

  // hits the hubs sync endpoint to return all actionable states
  public async sync(
    txCountGlobal: number,
    lastThreadUpdateId: number
  ): Promise<Sync | null> {
    try {
      const res = (await this.networking.post(
        `channel/${this.wallet.address}/sync?lastChanTx=${txCountGlobal}&lastThreadUpdateId=${lastThreadUpdateId}`,
        { authToken: await this.getAuthToken() }
      )).data
      return res ? res : null
    } catch (e) {
      if (e.status === 404) {
        return null
      }
      throw e
    }
  }

  public async getExchangeRates(): Promise<ExchangeRates> {
    const res = (await this.networking.get('exchangeRate')).data
    return res && res.rates ? res.rates : null
  }

<<<<<<< HEAD
  public async buy<PurchaseMetaType=any, PaymentMetaType=any>(
=======
  async getPaymentHistory(): Promise<PurchasePaymentRow[]> {
    const { data } = await this.networking.post(`payments/history/${this.wallet.address}`, {
      authToken: await this.getAuthToken()
    })
    return data ? data : null
  }

  async getPaymentById(id: string): Promise<PurchaseRowWithPayments<object, string>> {
    const { data } = await this.networking.post(`payments/purchase/${id}`, {
      authToken: await this.getAuthToken()
    })
    return data ? data : null
  }

  async buy<PurchaseMetaType=any, PaymentMetaType=any>(
>>>>>>> ce73c569
    meta: PurchaseMetaType,
    payments: PurchasePayment<PaymentMetaType>[],
  ): Promise<PurchasePaymentHubResponse> {
    try {
      const res = (await this.networking.post('payments/purchase', {
        authToken: await this.getAuthToken(),
        meta,
        payments,
      })).data
      return res ? res : null
    } catch (e) {
      throw e
    }
  }

  public async redeem(secret: string, txCount: number, lastThreadUpdateId: number,): Promise<PurchasePaymentHubResponse & { amount: Payment}> {
    try {
      const res = (await this.networking.post(`payments/redeem/${this.wallet.address}`, {
        authToken: await this.getAuthToken(),
        secret,
        lastChanTx: txCount,
        lastThreadUpdateId,
      })).data
      return res ? res : null
    } catch (e) {
      console.log(e.message)
      if (e.message.indexOf('Payment has been redeemed.') != -1) {
        throw new Error(`Payment has been redeemed.`)
      }
      throw e
    }
  }

  // post to hub telling user wants to deposit
  public async requestDeposit(
    deposit: SignedDepositRequestProposal,
    txCount: number,
    lastThreadUpdateId: number,
  ): Promise<Sync> {
    if (!deposit.sigUser) {
      throw new Error(`No signature detected on the deposit request. Deposit: ${deposit}, txCount: ${txCount}, lastThreadUpdateId: ${lastThreadUpdateId}`)
    }
    const res = (await this.networking.post(`channel/${this.wallet.address}/request-deposit`, {
      authToken: await this.getAuthToken(),
      depositWei: deposit.amountWei,
      depositToken: deposit.amountToken,
      sigUser: deposit.sigUser,
      lastChanTx: txCount,
      lastThreadUpdateId,
    })).data
    return res ? res : null
  }

  // post to hub telling user wants to withdraw
  public async requestWithdrawal(
    withdrawal: WithdrawalParameters,
    txCountGlobal: number
  ): Promise<Sync> {
    const res = (await this.networking.post(`channel/${this.wallet.address}/request-withdrawal`, {
      authToken: await this.getAuthToken(),
      lastChanTx: txCountGlobal,
      ...withdrawal,
    })).data
    return res ? res : null
  }

  public async requestExchange(weiToSell: string, tokensToSell: string, txCountGlobal: number): Promise<Sync> {
    const res = (await this.networking.post(`channel/${this.wallet.address}/request-exchange`, {
      authToken: await this.getAuthToken(),
      weiToSell,
      tokensToSell,
      lastChanTx: txCountGlobal,
    })).data
    return res ? res : null
  }

  // performer calls this when they wish to start a show
  // return the proposed deposit fro the hub which should then be verified and cosigned
  public async requestCollateral(txCountGlobal: number): Promise<Sync> {
    const res = (await this.networking.post(`channel/${this.wallet.address}/request-collateralization`, {
      authToken: await this.getAuthToken(),
      lastChanTx: txCountGlobal,
    })).data
    return res ? res : null
  }

  // post to hub to batch verify state updates
  public async updateHub(
    updates: UpdateRequest[],
    lastThreadUpdateId: number,
  ): Promise<{ error: string | null, updates: Sync }> {
    const res = (await this.networking.post(`channel/${this.wallet.address}/update`, {
      authToken: await this.getAuthToken(),
      lastThreadUpdateId,
      updates,
    })).data
    return res ? res : null
  }

}<|MERGE_RESOLUTION|>--- conflicted
+++ resolved
@@ -14,6 +14,8 @@
   PaymentProfileConfig,
   PurchasePayment,
   PurchasePaymentHubResponse,
+  PurchasePaymentRow,
+  PurchaseRowWithPayments,
   SignedDepositRequestProposal,
   Sync,
   ThreadRow,
@@ -21,12 +23,6 @@
   ThreadStateUpdate,
   UpdateRequest,
   WithdrawalParameters,
-<<<<<<< HEAD
-=======
-  CustodialBalanceRow,
-  PurchasePaymentRow,
-  PurchaseRowWithPayments,
->>>>>>> ce73c569
 } from './types'
 import Wallet from './Wallet'
 
@@ -57,14 +53,12 @@
   getLatestStateNoPendingOps(): Promise<ChannelState | null>
   getProfileConfig(): Promise<PaymentProfileConfig>
   getThreadByParties(partyB: Address, userIsSender: boolean): Promise<ThreadRow>
-<<<<<<< HEAD
   getThreadInitialStates(): Promise<ThreadState[]>
   redeem(
     secret: string,
     txCount: number,
     lastThreadUpdateId: number,
   ): Promise<PurchasePaymentHubResponse & { amount: Payment }>
-=======
   sync(txCountGlobal: number, lastThreadUpdateId: number): Promise<Sync | null>
   getExchangeRates(): Promise<ExchangeRates> // TODO: name is typo
   getPaymentHistory(): Promise<PurchasePaymentRow[]>
@@ -76,7 +70,6 @@
   requestDeposit(deposit: SignedDepositRequestProposal, txCount: number, lastThreadUpdateId: number): Promise<Sync>
   requestWithdrawal(withdrawal: WithdrawalParameters, txCountGlobal: number): Promise<Sync>
   requestExchange(weiToSell: string, tokensToSell: string, txCountGlobal: number): Promise<Sync>
->>>>>>> ce73c569
   requestCollateral(txCountGlobal: number): Promise<Sync>
   requestDeposit(
     deposit: SignedDepositRequestProposal,
@@ -347,9 +340,6 @@
     return res && res.rates ? res.rates : null
   }
 
-<<<<<<< HEAD
-  public async buy<PurchaseMetaType=any, PaymentMetaType=any>(
-=======
   async getPaymentHistory(): Promise<PurchasePaymentRow[]> {
     const { data } = await this.networking.post(`payments/history/${this.wallet.address}`, {
       authToken: await this.getAuthToken()
@@ -365,9 +355,8 @@
   }
 
   async buy<PurchaseMetaType=any, PaymentMetaType=any>(
->>>>>>> ce73c569
     meta: PurchaseMetaType,
-    payments: PurchasePayment<PaymentMetaType>[],
+    payments: PurchasePayment<any, any>[],
   ): Promise<PurchasePaymentHubResponse> {
     try {
       const res = (await this.networking.post('payments/purchase', {
