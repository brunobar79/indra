{
  "name": "contracts",
  "version": "0.0.1",
  "description": "Contracts associated with Connext's threaded payment channel implementation",
  "main": "build",
  "directories": {
    "test": "test"
  },
  "scripts": {
    "build": "npm run compile && npm run generate",
    "client-update": "cd connext-client && git pull && npm install && npm run build && cd ..",
    "compile": "node_modules/.bin/truffle compile",
    "ganache": "node_modules/.bin/ganache-cli -m 'refuse result toy bunker royal small story exhaust know piano base stand'",
    "generate": "node_modules/.bin/typechain --target=web3-1.0.0 --outDir ./build/ts/ './build/contracts/*.json'",
    "migrate": "node_modules/.bin/truffle migrate",
    "prepare": "npm run build",
    "test:debug": "node --inspect-brk ./node_modules/truffle/build/cli.bundled.js test test/channelManager.js --network=ganache",
    "test": "node_modules/.bin/truffle test test/channelManager.js --network=ganache",
    "test:client": "node_modules/.bin/truffle test test/client.js --network=ganache"
  },
  "repository": {
    "type": "git",
    "url": "git+https://github.com/ConnextProject/contracts.git"
  },
  "author": "",
  "license": "ISC",
  "bugs": {
    "url": "https://github.com/ConnextProject/contracts/issues"
  },
  "homepage": "https://github.com/ConnextProject/contracts#readme",
  "dependencies": {
<<<<<<< HEAD
    "@spankchain/connext-client": "0.0.1",
=======
>>>>>>> c4f6ef72
    "bignumber.js": "^7.2.1",
    "bn.js": "^4.11.8",
    "chai": "^4.2.0",
    "chai-as-promised": "^7.1.1",
<<<<<<< HEAD
    "chai-subset": "^1.6.0",
    "connext": "^2.5.10",
    "ethjs-provider-http": "^0.1.6",
    "ethjs-rpc": "^0.2.0",
    "ganache-cli": "6.1.8",
=======
    "chai-bignumber": "^2.0.2",
    "chai-subset": "^1.6.0",
    "connext": "^3.0.1",
    "dotenv": "^6.2.0",
    "ethjs-provider-http": "^0.1.6",
    "ethjs-rpc": "^0.2.0",
    "ganache-cli": "6.1.8",
    "truffle-hdwallet-provider": "^1.0.0-web3one.1",
>>>>>>> c4f6ef72
    "truffle": "5.0.0-beta.1",
    "typechain": "0.3.6"
  },
  "engines": {
    "node": ">=10",
    "npm": ">=6"
  },
  "devDependencies": {
    "chai-bignumber": "ameensol/chai-bignumber#master"
  }
}<|MERGE_RESOLUTION|>--- conflicted
+++ resolved
@@ -29,21 +29,10 @@
   },
   "homepage": "https://github.com/ConnextProject/contracts#readme",
   "dependencies": {
-<<<<<<< HEAD
-    "@spankchain/connext-client": "0.0.1",
-=======
->>>>>>> c4f6ef72
     "bignumber.js": "^7.2.1",
     "bn.js": "^4.11.8",
     "chai": "^4.2.0",
     "chai-as-promised": "^7.1.1",
-<<<<<<< HEAD
-    "chai-subset": "^1.6.0",
-    "connext": "^2.5.10",
-    "ethjs-provider-http": "^0.1.6",
-    "ethjs-rpc": "^0.2.0",
-    "ganache-cli": "6.1.8",
-=======
     "chai-bignumber": "^2.0.2",
     "chai-subset": "^1.6.0",
     "connext": "^3.0.1",
@@ -52,7 +41,6 @@
     "ethjs-rpc": "^0.2.0",
     "ganache-cli": "6.1.8",
     "truffle-hdwallet-provider": "^1.0.0-web3one.1",
->>>>>>> c4f6ef72
     "truffle": "5.0.0-beta.1",
     "typechain": "0.3.6"
   },
