import * as eth from 'ethers'
import Web3 from 'web3'

import { IConnextChannelOptions } from './Connext'
import {
  objMapPromise,
  TransactionRequest,
  TransactionResponse,
} from './types'

const {
  arrayify, bigNumberify, hashMessage, hexlify, isHexString, toUtf8Bytes, verifyMessage,
} = eth.utils

export class Wallet extends eth.Signer {
  public address: string
  public provider: eth.providers.BaseProvider
  private signer?: eth.Wallet
  private web3?: Web3
  private password: string

  public constructor(opts: IConnextChannelOptions) {
    super()
    this.password = opts.password || ''

    ////////////////////////////////////////
    // Connect to an eth provider

    // First choice: use provided ethUrl
    if (opts.ethUrl) {
      this.provider = new eth.providers.JsonRpcProvider(opts.ethUrl)

    // Second choice: use provided web3
    } else if (opts.web3Provider) {
      this.provider = new eth.providers.Web3Provider(opts.web3Provider)

    // Default: use hub's ethprovider (derived from hubUrl)
    } else {
      const ethUrl: string = `${opts.hubUrl.substring(0, opts.hubUrl.length - '/hub'.length)}/eth`
      this.provider = new eth.providers.JsonRpcProvider(ethUrl)
    }

    ////////////////////////////////////////
    // Setup our a signer

    // First choice: Sign w private key
    if (opts.privateKey) {
      this.signer = new eth.Wallet(opts.privateKey || '')
      this.signer = this.signer.connect(this.provider)
      this.address = this.signer.address.toLowerCase()

    // Second choice: Sign w mnemonic
    } else if (opts.mnemonic) {
      this.signer = eth.Wallet.fromMnemonic(opts.mnemonic || '')
      this.signer = this.signer.connect(this.provider)
      this.address = this.signer.address.toLowerCase()
      // Third choice: External wallets
    } else if (opts.externalWallet) {
      this.signer = opts.externalWallet
      this.external = true
      this.web3 = new Web3(opts.web3Provider)
      this.address = opts.user.toLowerCase()
      this.web3.eth.defaultAccount = this.address
      // Fourth choice: Sign w web3
    } else if (opts.user && opts.web3Provider) {
      this.web3 = new Web3(opts.web3Provider as any)
      this.address = opts.user.toLowerCase()
      this.web3.eth.defaultAccount = this.address

    // Default: abort, we need to be given a signer
    } else {
      throw new Error(`Wallet needs to be given a signing method`)
    }
  }

  public async getAddress(): Promise<string> {
    return this.address
  }

  public async signMessage(message: string): Promise<string> {
    const bytes: Uint8Array = isHexString(message) ? arrayify(message) : toUtf8Bytes(message)

    if (this.signer) {
      return this.signer.signMessage(bytes)
    }
    if (this.web3) {
      let sig: string

      // Modern versions of web3 will add the standard ethereum message prefix for us
      sig = await this.web3.eth.sign(hexlify(bytes), this.address)
      if (this.address === verifyMessage(bytes, sig).toLowerCase()) {
        return sig
      }

      // Old versions of web3 did not, we'll add it ourself
      sig = await this.web3.eth.sign(hashMessage(bytes), this.address)
      if (this.address === verifyMessage(bytes, sig).toLowerCase()) {
        return sig
      }

      // Weird version of web3 that does something else? idk then
      throw new Error(`Couldn't find a web3 signing method that works...`)
    }
    throw new Error(`Could not sign message`)
  }

  public async signTransaction(tx: TransactionRequest): Promise<string> {
    if (this.signer) {
      return this.signer.sign(tx)
    }
    if (this.web3) {
      // resolve any promise fields
      const resolve: any = async (k: string, v: any): Promise<any> => v
      const resolved: any = await objMapPromise(tx, resolve) as any
      // convert to right object
      const txObj: any = {
        data: resolved.data,
        from: this.address,
        gas: parseInt(resolved.gasLimit, 10),
        gasPrice: resolved.gasPrice,
        to: resolved.to,
        value: resolved.value,
      }
      return (await this.web3.eth.signTransaction(txObj)).raw // TODO: fix type
    }
    throw new Error(`Could not sign transaction`)
  }

  public async sendTransaction(txReq: TransactionRequest): Promise<TransactionResponse> {
<<<<<<< HEAD
    if (txReq.nonce == null && this.signer && !this.external) {
      txReq.nonce = this.signer!.getTransactionCount('pending')
    }
    if (!this.external){
      const signedTx: string = await this.signTransaction(txReq)
	  return await this.provider.sendTransaction(signedTx)
    } else {
      // resolve any fields
      const resolve = (k, v) => __awaiter(this, void 0, void 0, function* () { return yield v; });
      const resolved = yield types_1.objMapPromise(txReq, resolve);
      // convert to right object
      const txObj = {
        data: resolved.data,
        from: this.address,
        gas: parseInt(resolved.gasLimit, 10),
        gasPrice: resolved.gasPrice,
        to: resolved.to,
        value: resolved.value,
      };
      return await this.web3.eth.sendTransaction(txObj);
    }
=======
    txReq.gasPrice = await (txReq.gasPrice || this.provider.getGasPrice())
    // Sanity check: Do we have sufficient funds for this tx?
    const balance = bigNumberify(await this.provider.getBalance(this.address))
    const gasLimit = bigNumberify(await txReq.gasLimit || '21000')
    const gasPrice = bigNumberify(await txReq.gasPrice)
    const value = bigNumberify(await (txReq.value || '0'))
    const total = value.add(gasLimit.mul(gasPrice))
    if (balance.lt(total)) {
      throw new Error(
        `Insufficient funds: value=${value} + (gasPrice=${gasPrice
        } * gasLimit=${gasLimit}) = total=${total} > balance=${balance}`,
      )
    }
    if (!txReq.nonce && this.signer) {
      txReq.nonce = this.signer.getTransactionCount('pending')
    }
    const signedTx: string = await this.signTransaction(txReq)
    return this.provider.sendTransaction(signedTx)
>>>>>>> 45db6e15
  }

}<|MERGE_RESOLUTION|>--- conflicted
+++ resolved
@@ -103,17 +103,13 @@
     }
     throw new Error(`Could not sign message`)
   }
-
-  public async signTransaction(tx: TransactionRequest): Promise<string> {
-    if (this.signer) {
-      return this.signer.sign(tx)
-    }
-    if (this.web3) {
-      // resolve any promise fields
+  
+  public async prepareTransaction(tx: TransactionRequest): Promise<any> {
+       // resolve any promise fields
       const resolve: any = async (k: string, v: any): Promise<any> => v
       const resolved: any = await objMapPromise(tx, resolve) as any
       // convert to right object
-      const txObj: any = {
+      return txObj: any = {
         data: resolved.data,
         from: this.address,
         gas: parseInt(resolved.gasLimit, 10),
@@ -121,35 +117,33 @@
         to: resolved.to,
         value: resolved.value,
       }
+  }
+
+  public async signTransaction(tx: TransactionRequest): Promise<string> {
+    if (this.signer) {
+      return this.signer.sign(tx)
+    }
+    if (this.web3) {
+      const txObj = this.prepareTransaction(tx);
       return (await this.web3.eth.signTransaction(txObj)).raw // TODO: fix type
+    }
+    throw new Error(`Could not sign transaction`)
+  }
+  
+  
+  public async signTransactionExternally(tx: TransactionRequest): Promise<string> {
+    if (this.web3) {
+      const txObj = this.prepareTransaction(tx);
+      return await this.web3.eth.sendTransaction(txObj)
     }
     throw new Error(`Could not sign transaction`)
   }
 
   public async sendTransaction(txReq: TransactionRequest): Promise<TransactionResponse> {
-<<<<<<< HEAD
-    if (txReq.nonce == null && this.signer && !this.external) {
-      txReq.nonce = this.signer!.getTransactionCount('pending')
+    if (this.external){
+      return this.signTransactionExternally(txReq);
     }
-    if (!this.external){
-      const signedTx: string = await this.signTransaction(txReq)
-	  return await this.provider.sendTransaction(signedTx)
-    } else {
-      // resolve any fields
-      const resolve = (k, v) => __awaiter(this, void 0, void 0, function* () { return yield v; });
-      const resolved = yield types_1.objMapPromise(txReq, resolve);
-      // convert to right object
-      const txObj = {
-        data: resolved.data,
-        from: this.address,
-        gas: parseInt(resolved.gasLimit, 10),
-        gasPrice: resolved.gasPrice,
-        to: resolved.to,
-        value: resolved.value,
-      };
-      return await this.web3.eth.sendTransaction(txObj);
-    }
-=======
+
     txReq.gasPrice = await (txReq.gasPrice || this.provider.getGasPrice())
     // Sanity check: Do we have sufficient funds for this tx?
     const balance = bigNumberify(await this.provider.getBalance(this.address))
@@ -167,8 +161,7 @@
       txReq.nonce = this.signer.getTransactionCount('pending')
     }
     const signedTx: string = await this.signTransaction(txReq)
-    return this.provider.sendTransaction(signedTx)
->>>>>>> 45db6e15
+    return await this.provider.sendTransaction(signedTx)
   }
 
 }