--- conflicted
+++ resolved
@@ -28,7 +28,9 @@
   }
 }
 
-export class CustodialPaymentsApiService extends ApiService<CustodialPaymentsApiServiceHandler> {
+export class CustodialPaymentsApiService extends ApiService<
+  CustodialPaymentsApiServiceHandler
+> {
   namespace = 'custodial'
   routes = {
     'POST /withdrawals': 'doCreateWithdraw',
@@ -39,12 +41,11 @@
   }
   handler = CustodialPaymentsApiServiceHandler
   dependencies = {
-    'config': 'Config',
-    'dao': 'CustodialPaymentsDao',
-    'service': 'CustodialPaymentsService',
+    config: 'Config',
+    dao: 'CustodialPaymentsDao',
+    service: 'CustodialPaymentsService',
   }
 }
-
 
 class CustodialPaymentsApiServiceHandler {
   config: Config
@@ -52,13 +53,20 @@
   service: CustodialPaymentsService
 
   async doGetBalance(req: Request, res: Response) {
-    return res.json(connext.convert.CustodialBalanceRow("str", 
-      await this.dao.getCustodialBalance(getUserFromRequest(req))
-    ))
+    return res.json(
+      connext.convert.CustodialBalanceRow(
+        'str',
+        await this.dao.getCustodialBalance(getUserFromRequest(req)),
+      ),
+    )
   }
 
   async doCreateWithdraw(req: Request, res: Response) {
-    let withdrawal, user, recipient, amountToken
+    let withdrawal
+    let user
+    let recipient
+    let amountToken
+
     try {
       user = getAttr.address(req.session!, 'address')
       recipient = getAttr.address(req.body, 'recipient')
@@ -69,14 +77,7 @@
       return res.sendStatus(400)
     }
 
-
     try {
-<<<<<<< HEAD
-      const user = getAttr.address(req, 'address')
-      const recipient = getAttr.address(req.body, 'recipient')
-      const amountToken = getAttr.big(req.body, 'amountToken')
-=======
->>>>>>> 76e83346
       withdrawal = await this.service.createCustodialWithdrawal({
         user,
         recipient,
@@ -86,24 +87,26 @@
       LOG.error(`Error creating custodial withdrawal: {e}`, { e })
       return res.sendStatus(400)
     }
-    
 
-    return res.json(connext.convert.CustodialWithdrawalRow("str",
-      withdrawal
-    ))
+    return res.json(connext.convert.CustodialWithdrawalRow('str', withdrawal))
   }
 
   async doGetWithdrawals(req: Request, res: Response) {
     const rows = await this.dao.getCustodialWithdrawals(getUserFromRequest(req))
-    return res.json(rows.map(r => connext.convert.CustodialWithdrawalRow("str", r)))
+    return res.json(
+      rows.map(r => connext.convert.CustodialWithdrawalRow('str', r)),
+    )
   }
 
   async doGetWithdrawal(req: Request, res: Response) {
-    return res.json(connext.convert.CustodialWithdrawalRow("str", 
-      await this.dao.getCustodialWithdrawal(
-        getAttr.address(req, 'address'),
-        getAttr(req.params, 'withdrawalId'),
-      ))
+    return res.json(
+      connext.convert.CustodialWithdrawalRow(
+        'str',
+        await this.dao.getCustodialWithdrawal(
+          getAttr.address(req, 'address'),
+          getAttr(req.params, 'withdrawalId'),
+        ),
+      ),
     )
   }
 }