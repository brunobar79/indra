--- conflicted
+++ resolved
@@ -205,8 +205,7 @@
           type: 'channel',
           update: {
             args: {
-              lastInvalidTxCount: 5,
-              previousValidTxCount: 4,
+              invalidTxCount: 5,
             },
             reason: 'Invalidation',
             sigUser: true,
@@ -251,6 +250,21 @@
             txCount: 5,
           },
         }],
+      },
+
+      {
+        expected: [ { txCount: 4 } ],
+        fromHub: [ mkFromHub({ txCount: 4 }), mkFromHub({ txCount: 5 }) ],
+        name: 'toSync contains invalidation',
+        toHub: [{
+          type: 'channel',
+          update: {
+            args: { invalidTxCount: 5 },
+            reason: 'Invalidation',
+            sigUser: true,
+            txCount: 6,
+          }},
+        ],
       },
 
       {
@@ -334,26 +348,6 @@
         name: 'current block is sufficiently close',
         targetTimestamp: 490,
       },
-<<<<<<< HEAD
-=======
-    }
-
-  parameterizedTests([
-    {
-      expected: [ { txCount: 4 } ],
-      fromHub: [ mkFromHub({ txCount: 4 }), mkFromHub({ txCount: 5 }) ],
-      name: 'toSync contains invalidation',
-      toHub: [{
-        type: 'channel',
-        update: {
-          args: { invalidTxCount: 5 },
-          reason: 'Invalidation',
-          sigUser: true,
-          txCount: 6,
-        }},
-      ],
-    },
->>>>>>> d46267e8
 
       {
         expectedBlockNumber: 400,
@@ -368,12 +362,12 @@
         name: 'current block is far in the future',
         targetTimestamp: 500,
       },
+
     ], async (input: any): Promise<any> => {
       latestBlockNumber = input.latestBlockNumber
       const block = await connext.syncController.findBlockNearestTimeout(input.targetTimestamp, 15)
       assert.equal(block.number, input.expectedBlockNumber)
     })
-
   })
 
   describe.skip('Invalidation handling', () => {
@@ -406,7 +400,7 @@
       const mockStore = new MockStore()
       mockStore.setSyncControllerState([])
       mockStore.setChannel(prev)
-      mockStore.setLatestValidState(lastValid)
+      // mockStore.setLatestValidState(lastValid)
       mockStore.setChannelUpdate({
         args: {} as any,
         reason: 'ProposePendingDeposit',
@@ -425,7 +419,7 @@
       connext.provider.getBlock = async (): Promise<any> => ({
         number: curBlockTimestamp,
         timestamp: curBlockTimestamp,
-      }) as any
+      })
     })
 
     afterEach(() => connext.stop())
@@ -463,20 +457,26 @@
       }
 
       curBlockTimestamp = test.curBlockTimestamp
-      connext.getContractEvents = (eventName: any, fromBlock: any): any =>
-        !test.eventTxCounts
-          ? []
-          : [ { returnValues: { txCount: test.eventTxCounts } } ] as any
+      connext.getContractEvents = (eventName: string, fromBlock: number): any =>
+        !test.eventTxCounts ? [] : [
+          {
+            returnValues: {
+              txCount: test.eventTxCounts,
+            },
+          },
+        ] as any
 
       await connext.start()
       await new Promise((res: any): any => setTimeout(res, 20))
+
+      const latestPending = connext.store.getState().persistent.latestPending
 
       if (test.invalidates) {
         connext.mockHub.assertReceivedUpdate({
           args: {
-            lastInvalidTxCount: prev.txCountGlobal,
-            previousValidTxCount: lastValid.txCountGlobal,
+            invalidTxCount: latestPending.txCount,
             reason: 'CU_INVALID_TIMEOUT',
+            withdrawal: latestPending.withdrawal,
           },
           reason: 'Invalidation',
           sigHub: false,
@@ -486,10 +486,6 @@
         assert.deepEqual(connext.mockHub.receivedUpdateRequests, [])
       }
     })
-
-    afterEach(async () => {
-      await connext.stop()
-    })
   })
 
   // TODO: changes were made, merged into WIP PR 12/13
@@ -498,23 +494,12 @@
     const user = mkAddress('0xUUU')
     let connext: MockConnextInternal
     const mockStore = new MockStore()
-<<<<<<< HEAD
 
     const initialChannel = getChannelState('empty', {
       pendingDepositToken: [10, 10],
       pendingDepositWei: [10, 10],
       timeout: Math.floor(Date.now() / 1000) + 69,
       txCount: [1, 1],
-=======
-    mockStore.setSyncControllerState([])
-    mockStore.setChannel(prev)
-    // mockStore.setLatestValidState(lastValid)
-    mockStore.setChannelUpdate({
-      args: {} as any,
-      reason: 'ProposePendingDeposit',
-      sigHub: '0xsig-hub',
-      txCount: 4,
->>>>>>> d46267e8
     })
 
     beforeEach(async () => {
@@ -529,7 +514,6 @@
     it('should work when hub returns a confirm pending from sync', async () => {
       connext.store = mockStore.createStore()
 
-<<<<<<< HEAD
       connext.hub.sync = (txCountGlobal: number, lastThreadUpdateId: number): any => ([{
         type: 'channel',
         update: {
@@ -537,59 +521,6 @@
           reason: 'ConfirmPending',
           sigHub: mkHash('0x9733'),
           txCount: 2,
-=======
-  afterEach(() => connext.stop())
-
-  parameterizedTests([
-    {
-      invalidates: true,
-      name: 'invalidation should work',
-    },
-
-    {
-      curBlockTimestamp: prevStateTimeout - 100,
-      invalidates: false,
-      name: 'should not invalidate until the timeout has expired',
-    },
-
-
-    {
-      eventTxCounts: [prev.txCountGlobal, prev.txCountChain],
-      invalidates: false,
-      name: 'should not invalidate if the event has been broadcast to chain',
-    },
-
-    {
-      eventTxCounts: [prev.txCountGlobal - 1, prev.txCountChain - 1],
-      invalidates: true,
-      name: 'should invalidate if chain event does not match',
-    },
-
-  ], async (_test: any): Promise<any> => {
-    const test = {
-      curBlockTimestamp: prevStateTimeout + 100,
-      eventTxCounts: undefined,
-      ..._test,
-    }
-
-    curBlockTimestamp = test.curBlockTimestamp
-    connext.getContractEvents = (eventName: any, fromBlock: any): any =>
-      !test.eventTxCounts
-        ? []
-        : [ { returnValues: { txCount: test.eventTxCounts } } ] as any
-
-    await connext.start()
-    await new Promise((res: any): any => setTimeout(res, 20))
-
-    const latestPending = connext.store.getState().persistent.latestPending
-
-    if (test.invalidates) {
-      connext.mockHub.assertReceivedUpdate({
-        args: {
-          invalidTxCount: latestPending.txCount,
-          reason: 'CU_INVALID_TIMEOUT',
-          withdrawal: latestPending.withdrawal,
->>>>>>> d46267e8
         },
       }] as any)
 
