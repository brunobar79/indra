--- conflicted
+++ resolved
@@ -39,7 +39,7 @@
   constructor(props) {
     super(props);
     this.state = {
-      selectedWallet:null,
+      selectedWallet: null,
       walletOptions: [],
       metamask: {
         address: null,
@@ -105,108 +105,10 @@
 
   async componentDidMount() {
     try {
-<<<<<<< HEAD
       await this.setWalletAndProvider()
-      await this.setConnext();
-=======
-      // New provider code
-      const providerOpts = new ProviderOptions(store).approving();
-      const provider = clientProvider(providerOpts);
-      const web3 = new Web3(provider);
-      await this.setState({ web3 });
-
-      console.log("set up web3 successfully");
-
-      // create wallet. TODO: maintain wallet or use some kind of auth instead of generating new one.
-      // as is, if you don't write down the privkey in the store you can't recover the wallet
-      const wallet = await this.walletHandler();
-      console.log('wallet: ', wallet);
-      // web3.eth.sign = wallet.sign
-      // web3.eth.signTransaction = wallet.signTransaction
-      await this.setState({ web3 });
-
-      // make sure wallet is linked to chain
-      store.dispatch({
-        type: "SET_WALLET",
-        text: wallet
-      });
-
-      this.setState({ wallet: store.getState()[0] }); //newWallet});
-
-      console.log("Set up wallet:");
-      console.log(store.getState()[0]);
-
-      this.setState({
-        tokenContract: new web3.eth.Contract(humanTokenAbi, tokenAddress)
-      })
-      console.log("Set up token contract");
-
-      // get address
-      const address = wallet.getAddressString()
-      this.setState({ address });
-
-      const walletOptions = [
-        { value: {
-            address:this.state.metamask.address,
-            ETHBalance:this.state.metamask.balance,
-            TSTBalance:this.state.metamask.tokenBalance
-          }, 
-          label: 'Metamask' },
-        { value: {
-          address:this.state.address,
-          ETHBalance:this.state.balance,
-          TSTBalance:this.state.tokenBalance
-        }, 
-        label: 'Browser' },
-        { value: {
-          address:this.state.channelManager.address,
-          ETHBalance:this.state.channelManager.balance,
-          TSTBalance:this.state.channelManager.tokenBalance
-        }, 
-        label: 'ChannelManager' },
-        { value: {
-          address:this.state.hubWallet.address,
-          ETHBalance:this.state.hubWallet.balance,
-          TSTBalance:this.state.hubWallet.tokenBalance
-        }, 
-        label: 'Hub' },
-        ]
-
-      this.setState({
-          walletOptions: walletOptions
-      });
-
-      console.log(`wallet state set: ${JSON.stringify(this.state.walletOptions)}`)
-
-
-      console.log(`instantiating connext with hub as: ${hubUrl}`);
-      console.log(`web3 address : ${await web3.eth.getAccounts()}`);
-      console.log("Setting up connext...");
-
-      // *** Instantiate the connext client ***
-      const connext = getConnextClient({
-        web3,
-        hubAddress: hubWalletAddress, //"0xfb482f8f779fd96a857f1486471524808b97452d" ,
-        hubUrl: hubUrl, //http://localhost:8080,
-        contractAddress: channelManagerAddress, //"0xa8c50098f6e144bf5bae32bdd1ed722e977a0a42",
-        user: address.toLowerCase(),
-        tokenAddress,
-      });
-
-      console.log("Successfully set up connext!");
-
-      await connext.start(); // start polling
-      //console.log('Pollers started! Good morning :)')
-      connext.on("onStateChange", state => {
-        console.log("Connext state changed:", state);
-        this.setState({
-          channelState: state.persistent.channel
-        });
-      });
-
-      this.setState({ connext: connext });
-      console.log(`This is connext state: ${JSON.stringify(this.state.channelState, null, 2)}`);
->>>>>>> 71d02531
+
+      await this.setConnext()
+
       await this.refreshBalances();
 
       await this.authorizeHandler();
@@ -331,29 +233,29 @@
     let approveTx = await tokenContract.methods.approve(approveFor, this.state.depositVal);
     console.log(approveTx);
 
-    try{
+    try {
       const wei = this.state.depositVal.amountWei
       const tokens = this.state.depositVal.amountToken
 
-      if (wei !== "0"){
+      if (wei !== "0") {
         console.log("found wei deposit")
-        if (wei >= this.state.balance){
+        if (wei >= this.state.balance) {
           const weiNeeded = wei - this.state.balance
           await this.getEther(weiNeeded)
         }
       }
 
-      if (tokens !== "0"){
+      if (tokens !== "0") {
         console.log("found token deposit")
-        if (tokens >= this.state.tokenBalance){
+        if (tokens >= this.state.tokenBalance) {
           const tokensNeeded = tokens - this.state.tokenBalance
           await this.getTokens(tokensNeeded)
         }
       }
-      
-    } catch(e){
+
+    } catch (e) {
       console.log(`error fetching deposit from metamask: ${e}`)
-    } 
+    }
 
 
     console.log(`Depositing: ${JSON.stringify(this.state.depositVal, null, 2)}`);
@@ -660,6 +562,48 @@
       this.setState({ address })
       console.log("Set up wallet:", address);
 
+      // set wallet options
+      const walletOptions = [
+        {
+          value: {
+            address: this.state.metamask.address,
+            ETHBalance: this.state.metamask.balance,
+            TSTBalance: this.state.metamask.tokenBalance
+          },
+          label: 'Metamask'
+        },
+        {
+          value: {
+            address: this.state.address,
+            ETHBalance: this.state.balance,
+            TSTBalance: this.state.tokenBalance
+          },
+          label: 'Browser'
+        },
+        {
+          value: {
+            address: this.state.channelManager.address,
+            ETHBalance: this.state.channelManager.balance,
+            TSTBalance: this.state.channelManager.tokenBalance
+          },
+          label: 'ChannelManager'
+        },
+        {
+          value: {
+            address: this.state.hubWallet.address,
+            ETHBalance: this.state.hubWallet.balance,
+            TSTBalance: this.state.hubWallet.tokenBalance
+          },
+          label: 'Hub'
+        },
+      ]
+
+      this.setState({
+        walletOptions: walletOptions
+      });
+
+      console.log(`wallet state set: ${JSON.stringify(this.state.walletOptions)}`)
+
     } catch (error) {
       alert(`Failed to load web3 or Connext. Check console for details.`);
       console.log(error);
@@ -677,199 +621,164 @@
   render() {
     return (
       <div className="app">
-<<<<<<< HEAD
-        <h1> Connext Starter Kit</h1>
-        <div className="col">
-          <div>
-            <h1>Payment UX</h1>
-            <label>
-              <label className="switch">
-                <input type="checkbox"></input>
-                <span className="slider round" onClick={evt => this.userMetamaskHandler(evt)}></span>
-              </label>
-              <span>&nbsp;&nbsp;&nbsp;Use Metamask</span>
-            </label>
-            <h2>Deposit</h2>
-            <button className="btn" onClick={evt => this.authorizeHandler(evt)}>
-              Authorize
-            </button>
-            <span>&nbsp;&nbsp;(authorized: {this.state.authorized})</span>
-            <br /> <br />
-            <button disabled={this.state.usingMetamask} className="btn" onClick={evt => this.getTokens(evt)}>
-              Get 1 Token from Metamask
-            </button>
-            <button disabled={this.state.usingMetamask} className="btn" onClick={evt => this.getEther(evt)}>
-              Get 1 Ether from Metamask
-            </button>
-            <br /> <br />
-            <div>
-              <div className="value-entry">
-                Enter ETH deposit amount in Wei:&nbsp;&nbsp;
-                <input defaultValue={1000} onChange={evt => this.updateDepositHandler(evt, "ETH")} />
-              </div>
-              <div className="value-entry">
-                Enter TST deposit amount in Wei:&nbsp;&nbsp;
-                <input defaultValue={0} onChange={evt => this.updateDepositHandler(evt, "TST")} />
-=======
-        <div className="row" style={{justifyContent: 'center', fontFamily:'Comfortaa'}}>
+        <div className="row" style={{ justifyContent: 'center', fontFamily: 'Comfortaa' }}>
           <h1> Connext Starter Kit</h1>
         </div>
         <div className="row">
-            <div className="column">
-              <h2 style={{justifyContent: 'center', fontFamily:'Comfortaa'}}>Deposit</h2>
-              {this.state.authorized ?
-              (<div> 
+          <div className="column">
+            <h2 style={{ justifyContent: 'center', fontFamily: 'Comfortaa' }}>Deposit</h2>
+            {this.state.authorized ?
+              (<div>
                 Wallet authorized!
->>>>>>> 71d02531
               </div>
-                ):
-                (
+              ) :
+              (
                 <div>
                   Awaiting wallet authorization....
                 </div>
-                ) }
-              {/* <br /> <br />
+              )}
+            {/* <br /> <br />
               <button className="btn" onClick={evt => this.getTokens(evt)}>
                 Get 1 Token from Metamask
               </button>
               <button className="btn" onClick={evt => this.getEther(evt)}>
                 Get 1 Ether from Metamask
               </button> */}
-              <br /> <br />
-              <div>
-                <div className="value-entry">
-                  Enter ETH deposit amount in Wei:&nbsp;&nbsp;
+            <br /> <br />
+            <div>
+              <div className="value-entry">
+                Enter ETH deposit amount in Wei:&nbsp;&nbsp;
                   <input defaultValue={0} onChange={evt => this.updateDepositHandler(evt, "ETH")} />
-                </div>
-                <div className="value-entry">
-                  Enter TST deposit amount in Wei:&nbsp;&nbsp;
-                  <input defaultValue={0} onChange={evt => this.updateDepositHandler(evt, "TST")} />
-                </div>
-                <button className="btn" onClick={evt => this.depositHandler(evt)}>
-                  Deposit to Channel
-                </button>{" "}
-                &nbsp;
-                <br /> <br />
-              </div>
-            </div>
-            <div className="column">
-              <h2 style={{justifyContent: 'center', fontFamily:'Comfortaa'}}>Swap</h2>
-              <p>Swaps will be made in-channel. Currently only ETH->Token swaps are supported.</p>
-              <div className="value-entry">
-                Enter ETH amount in Wei:&nbsp;&nbsp;
-                <input defaultValue={100} onChange={evt => this.updateExchangeHandler(evt)} />
-              </div>
-              <button className="btn" onClick={evt => this.exchangeHandler(evt)}>
-                Make a Swap
-              </button>{" "}
-              &nbsp;
-              <br /> <br />
-            </div>
-            <div className="column">
-              <h2 style={{justifyContent: 'center', fontFamily:'Comfortaa'}}>Payment</h2>
-              <div className="value-entry">
-                Enter recipient address:&nbsp;&nbsp;
-                <input defaultValue={`0x...`} onChange={evt => this.updatePaymentHandler(evt, "recipient")} />
               </div>
               <div className="value-entry">
-                Enter ETH payment amount in Wei:&nbsp;&nbsp;
+                Enter TST deposit amount in Wei:&nbsp;&nbsp;
+                  <input defaultValue={0} onChange={evt => this.updateDepositHandler(evt, "TST")} />
+              </div>
+              <button className="btn" onClick={evt => this.depositHandler(evt)}>
+                Deposit to Channel
+                </button>{" "}
+              &nbsp;
+                <br /> <br />
+            </div>
+          </div>
+          <div className="column">
+            <h2 style={{ justifyContent: 'center', fontFamily: 'Comfortaa' }}>Swap</h2>
+            <p>Swaps will be made in-channel. Currently only ETH->Token swaps are supported.</p>
+            <div className="value-entry">
+              Enter ETH amount in Wei:&nbsp;&nbsp;
+                <input defaultValue={100} onChange={evt => this.updateExchangeHandler(evt)} />
+            </div>
+            <button className="btn" onClick={evt => this.exchangeHandler(evt)}>
+              Make a Swap
+              </button>{" "}
+            &nbsp;
+              <br /> <br />
+          </div>
+          <div className="column">
+            <h2 style={{ justifyContent: 'center', fontFamily: 'Comfortaa' }}>Payment</h2>
+            <div className="value-entry">
+              Enter recipient address:&nbsp;&nbsp;
+                <input defaultValue={`0x...`} onChange={evt => this.updatePaymentHandler(evt, "recipient")} />
+            </div>
+            <div className="value-entry">
+              Enter ETH payment amount in Wei:&nbsp;&nbsp;
                 <input defaultValue={0} onChange={evt => this.updatePaymentHandler(evt, "ETH")} />
-              </div>
-              <div className="value-entry">
-                Enter TST payment amount in Wei:&nbsp;&nbsp;
+            </div>
+            <div className="value-entry">
+              Enter TST payment amount in Wei:&nbsp;&nbsp;
                 <input defaultValue={100} onChange={evt => this.updatePaymentHandler(evt, "TST")} />
-              </div>
-              <button className="btn" onClick={evt => this.paymentHandler(evt)}>
-                Make a Payment
+            </div>
+            <button className="btn" onClick={evt => this.paymentHandler(evt)}>
+              Make a Payment
               </button>{" "}
-              &nbsp;
+            &nbsp;
               <button className="btn" onClick={evt => this.collateralHandler(evt)}>
-                Request Collateral
+              Request Collateral
               </button>{" "}
-              &nbsp;
+            &nbsp;
               <br /> <br />
-            </div>
-            <div className="column">
-              <h2 style={{justifyContent: 'center', fontFamily:'Comfortaa'}}>Withdrawal</h2>
-              <div className="value-entry">
-                Enter recipient address:&nbsp;&nbsp;
+          </div>
+          <div className="column">
+            <h2 style={{ justifyContent: 'center', fontFamily: 'Comfortaa' }}>Withdrawal</h2>
+            <div className="value-entry">
+              Enter recipient address:&nbsp;&nbsp;
                 <input defaultValue={`0x...`} onChange={evt => this.updateWithdrawHandler(evt, "recipient")} />
-              </div>
-              <div className="value-entry">
-                Enter ETH withdrawal amount in Wei:&nbsp;&nbsp;
+            </div>
+            <div className="value-entry">
+              Enter ETH withdrawal amount in Wei:&nbsp;&nbsp;
                 <input defaultValue={100} onChange={evt => this.updateWithdrawHandler(evt, "ETH")} />
-              </div>
-              <div className="value-entry">
-                Enter TST withdrawal amount in Wei:&nbsp;&nbsp;
+            </div>
+            <div className="value-entry">
+              Enter TST withdrawal amount in Wei:&nbsp;&nbsp;
                 <input defaultValue={0} onChange={evt => this.updateWithdrawHandler(evt, "TST")} />
-              </div>
-              <button className="btn" onClick={() => this.withdrawalHandler()}>
-                Withdraw from Channel
+            </div>
+            <button className="btn" onClick={() => this.withdrawalHandler()}>
+              Withdraw from Channel
               </button>{" "}
-              &nbsp;
+            &nbsp;
               <button className="btn" onClick={() => this.withdrawalHandler(true)}>
-                Withdraw Max from Channel to MetaMask
+              Withdraw Max from Channel to MetaMask
               </button>{" "}
-              &nbsp;
+            &nbsp;
               <br /> <br />
-            </div>
+          </div>
         </div>
         <div className="row">
           <div className="column">
-          <h2 style={{fontFamily:'Comfortaa'}}>Wallet Information</h2>
+            <h2 style={{ fontFamily: 'Comfortaa' }}>Wallet Information</h2>
             <Select
               value={this.state.selectedWallet}
               onChange={this.walletChangeHandler}
               options={this.state.walletOptions}
             />
             {this.state.selectedWallet ?
-            (<div>
-            <h2>Wallet Details: {this.state.selectedWallet.label}</h2>
-            <p>Address: {this.state.selectedWallet.value.address}</p>
-            <p>ETH Balance: {this.state.selectedWallet.value.ETHBalance} </p>
-            <p>TST Balance: {this.state.selectedWallet.value.TSTBalance} </p>
-            {this.state.walletSet ? (
-                <div>
-                  <p>
-                    <button className="btn" onClick={this.toggleKey}>
-                      {this.state.toggleKey ? <span>Hide Browser Wallet Mnemonic</span> : <span>Reveal Browser Wallet Mnemonic</span>}
-                    </button>
-                    {this.state.toggleKey ? <span>{this.getKey()}</span> : null}
-                  </p>
-                  <button className="btn" onClick={() => this.createWallet()}>
-                    Create New Browser Wallet
+              (<div>
+                <h2>Wallet Details: {this.state.selectedWallet.label}</h2>
+                <p>Address: {this.state.selectedWallet.value.address}</p>
+                <p>ETH Balance: {this.state.selectedWallet.value.ETHBalance} </p>
+                <p>TST Balance: {this.state.selectedWallet.value.TSTBalance} </p>
+                {this.state.walletSet ? (
+                  <div>
+                    <p>
+                      <button className="btn" onClick={this.toggleKey}>
+                        {this.state.toggleKey ? <span>Hide Browser Wallet Mnemonic</span> : <span>Reveal Browser Wallet Mnemonic</span>}
+                      </button>
+                      {this.state.toggleKey ? <span>{this.getKey()}</span> : null}
+                    </p>
+                    <button className="btn" onClick={() => this.createWallet()}>
+                      Create New Browser Wallet
                   </button>
-                </div>
-              ) : (
+                  </div>
+                ) : (
+                    <div>
+                      Enter your private key. If you do not have a wallet, leave blank and we'll create one for you.
                   <div>
-                    Enter your private key. If you do not have a wallet, leave blank and we'll create one for you.
-                  <div>
-                      <input defaultValue={""} onChange={evt => this.updateWalletHandler(evt)} />
+                        <input defaultValue={""} onChange={evt => this.updateWalletHandler(evt)} />
+                      </div>
+                      <button className="btn">Get wallet</button>
                     </div>
-                    <button className="btn">Get wallet</button>
-                  </div>
-                )}
-            </div>)
-            :
-            (<div><p>No wallet selected</p>
-                </div>
+                  )}
+              </div>)
+              :
+              (<div><p>No wallet selected</p>
+              </div>
               )
             }
 
           </div>
 
           <div className="column">
-            <h2 style={{fontFamily:'Comfortaa'}}>Channel Information</h2>
+            <h2 style={{ fontFamily: 'Comfortaa' }}>Channel Information</h2>
             <div>
-              <span style={{fontWeight:"bold"}}>User Wei Balance:</span> {this.state.channelState ? this.state.channelState.balanceWeiUser : null}
+              <span style={{ fontWeight: "bold" }}>User Wei Balance:</span> {this.state.channelState ? this.state.channelState.balanceWeiUser : null}
               <br />
-              <span style={{fontWeight:"bold"}}>User Token Balance: </span>{this.state.channelState ? this.state.channelState.balanceTokenUser : null}
+              <span style={{ fontWeight: "bold" }}>User Token Balance: </span>{this.state.channelState ? this.state.channelState.balanceTokenUser : null}
               <br />
             </div>
             <div>
-              <span style={{fontWeight:"bold"}}>Hub Wei Balance: </span> {this.state.channelState ? this.state.channelState.balanceWeiHub : null}
+              <span style={{ fontWeight: "bold" }}>Hub Wei Balance: </span> {this.state.channelState ? this.state.channelState.balanceWeiHub : null}
               <br />
-              <span style={{fontWeight:"bold"}}>Hub Token Balance:</span> {this.state.channelState ? this.state.channelState.balanceTokenHub : null}
+              <span style={{ fontWeight: "bold" }}>Hub Token Balance:</span> {this.state.channelState ? this.state.channelState.balanceTokenHub : null}
             </div>
             <p>Token Address: {tokenAddress}</p>
           </div>
