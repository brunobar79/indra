import React, { Component } from "react";
import { getConnextClient } from "connext/dist/Connext.js";
import "./App.css";
import ProviderOptions from "./utils/ProviderOptions.ts";
import clientProvider from "./utils/web3/clientProvider.ts";
import { setWallet } from "./utils/actions.js";
import { createWallet, createWalletFromKey, findOrCreateWallet } from "./walletGen";
import { createStore } from "redux";
import axios from "axios";
import DepositCard from "./components/depositCard";
import SwapCard from "./components/swapCard";
import PayCard from "./components/payCard";
import WithdrawCard from "./components/withdrawCard";
import ChannelCard from "./components/channelCard";
import FullWidthTabs from "./components/walletTabs";
import AppBar from "@material-ui/core/AppBar";
import Toolbar from "@material-ui/core/Toolbar";
import InfoIcon from "@material-ui/icons/Info";
import IconButton from "@material-ui/core/IconButton";
import Modal from "@material-ui/core/Modal";
import Button from "@material-ui/core/Button";
import TextField from "@material-ui/core/TextField";
import Popover from "@material-ui/core/Popover";
import { CopyToClipboard } from "react-copy-to-clipboard";
import Connext from "./assets/Connext.svg";
import { Typography } from "@material-ui/core";
const Web3 = require("web3");
const Tx = require("ethereumjs-tx");
const eth = require("ethers");
//const util = require('ethereumjs-util')
require("dotenv").config();

// const ropstenWethAbi = require('./abi/ropstenWeth.json')
const humanTokenAbi = require("./abi/humanToken.json");

console.log(`starting app in env: ${JSON.stringify(process.env, null, 1)}`);
const hubUrl = process.env.REACT_APP_HUB_URL.toLowerCase();
//const providerUrl = process.env.REACT_APP_ETHPROVIDER_URL.toLowerCase()
const tokenAddress = process.env.REACT_APP_TOKEN_ADDRESS.toLowerCase();
const hubWalletAddress = process.env.REACT_APP_HUB_WALLET_ADDRESS.toLowerCase();
const channelManagerAddress = process.env.REACT_APP_CHANNEL_MANAGER_ADDRESS.toLowerCase();

const HASH_PREAMBLE = "SpankWallet authentication message:";

const BALANCE_THRESHOLD_WEI = eth.utils.parseEther("0.04"); // 40FIN

const opts = {
  headers: {
    "Content-Type": "application/json; charset=utf-8",
    Authorization: "Bearer foo"
  },
  withCredentials: true
};

export const store = createStore(setWallet, null);

class App extends Component {
  constructor(props) {
    super(props);
    this.state = {
      metamask: {
        address: null,
        balance: 0,
        tokenBalance: 0
      },
      usingMetamask: false,
      hubWallet: {
        address: hubWalletAddress,
        balance: 0,
        tokenBalance: 0
      },
      channelManager: {
        address: channelManagerAddress,
        balance: 0,
        tokenBalance: 0
      },
      authorized: "false",
      web3: null,
      wallet: null,
      address: null,
      balance: 0,
      tokenBalance: 0,
      browserWalletDeposit: {
        amountWei: "0",
        amountToken: "0"
      },
      toggleKey: false,
      walletSet: false,
      showWalletOptions: true,
      useExistingWallet: "existing",
      recovery: "",
      approvalWeiUser: "10000",
      recipient: hubWalletAddress,
      connext: null,
      channelState: null,
      exchangeRate: "0.00",
      tokenContract: null,
      useDelegatedSigner: true,
      delegatedSignerSelected: false,
      disableButtons: false,
      modalOpen: true,
      mnemonic: null,
      anchorEl: null,
      interval: null
    };
    this.toggleKey = this.toggleKey.bind(this);
  }

  async checkWindowProvider() {
    // make sure you are connected to the right provider
    // get metamask address defaults
    const windowProvider = window.web3;
    if (!windowProvider) {
      console.log("Metamask is not detected.");
    }
    const metamaskWeb3 = new Web3(windowProvider.currentProvider);
    // make sure you are on localhost
    const networkId = await metamaskWeb3.eth.net.getId()
    if (networkId != 4447) {
      // create a pop up to tell them to switch to ganache
      alert("Uh oh! Doesn't look like you're using a local chain, please make sure your Metamask is connected appropriately to localhost:8545.")
    }
    return
  }

  componentWillMount() {
    const resetHappened = localStorage.getItem("resetHappened");
    const walletSet = localStorage.getItem("walletSet");
    console.log(`reset value: ${resetHappened}`);
    if (resetHappened === "true" || walletSet === "true") {
      console.log(`setting modal state`);
      this.setState({ modalOpen: false });
      console.log(`modal state set to true`);
    } else {
      this.setState({ modalOpen: true });
      console.log(`modal state set to false`);
    }
  }

  async componentDidMount() {
    await this.checkWindowProvider()
    console.log(`didmount modal state: ${this.state.modalOpen}`);
    if (this.state.modalOpen === false) {
      this.chooseWalletHandler("existing");
      localStorage.setItem("resetHappened", "false");
    }
  }

  async setWalletAndProvider(metamask = false) {
    this.setState({ authorized: false, usingMetamask: metamask });
    let web3;
    let address;
    // get metamask address defaults
    const windowProvider = window.web3;
    if (!windowProvider) {
      console.log("Metamask is not detected.");
    }
    const metamaskWeb3 = new Web3(windowProvider.currentProvider);

    try {
      if (metamask) {
        if (!windowProvider) {
          alert("You need to install & unlock metamask to do that");
          return;
        }
        address = (await metamaskWeb3.eth.getAccounts())[0].toLowerCase();
        if (!address) {
          alert("You need to install & unlock metamask to do that");
          return;
        }
        await this._walletCreateHandler();
        web3 = metamaskWeb3;
      } else {
        // New provider code
        console.log(`setwallet debug`);
        const providerOpts = new ProviderOptions(store).approving();
        const provider = clientProvider(providerOpts);
        web3 = new Web3(provider);
        console.log("GOT WEB3");
        // create wallet. TODO: maintain wallet or use some kind of auth instead of generating new one.
        // as is, if you don't write down the privkey in the store you can't recover the wallet
        await this.chooseWalletHandler();
        address = this.state.wallet.getAddressString().toLowerCase();
        console.log(`found address: ${JSON.stringify(address)}`);
      }

      await this.setState({ web3 });
      console.log("set up web3 successfully");

      console.log("wallet: ", this.state.wallet);
      // make sure wallet is linked to chain

      this.setState({ address });
      console.log("Set up wallet:", address);

      const tokenContract = new web3.eth.Contract(humanTokenAbi, tokenAddress);
      this.setState({ tokenContract });
      console.log("Set up token contract");
    } catch (error) {
      alert(`Failed to load web3 or Connext. Check console for details.`);
      console.log(error);
    }
  }

  async setConnext() {
    const { web3, hubWallet, address } = this.state;
    console.log(`instantiating connext with hub as: ${hubUrl}`);
    console.log(`web3 address : ${await web3.eth.getAccounts()}`);

    const opts = {
      web3,
      hubAddress: hubWallet.address,
      //"0xfb482f8f779fd96a857f1486471524808b97452d" ,
      hubUrl: hubUrl, //http://localhost:8080,
      contractAddress: channelManagerAddress, //"0xa8c50098f6e144bf5bae32bdd1ed722e977a0a42",
      user: address.toLowerCase(),
      tokenAddress
    };

    console.log("Setting up connext with opts:", opts);

    // *** Instantiate the connext client ***
    const connext = getConnextClient(opts);

    console.log("Successfully set up connext!");

    await connext.start(); // start polling
    //console.log('Pollers started! Good morning :)')
    connext.on("onStateChange", state => {
      console.log("Connext state changed:", state);
      this.setState({
        channelState: state.persistent.channel
      });
    });

    this.setState({ connext });
    const channelState = connext.state ? connext.state.persistent.channel : null;
    this.setState({ channelState });
    console.log(`This is connext state: ${JSON.stringify(this.state.channelState, null, 2)}`);
  }

  async pollExchangeRate() {
    const getRate = async () => {
      const response = await fetch("https://api.coinbase.com/v2/exchange-rates?currency=ETH");
      const json = await response.json();
      console.log("latest ETH->USD exchange rate: ", json.data.rates.USD);
      console.log(`Channel state: ${JSON.stringify(this.state.channelState)}`);
      this.setState({
        exchangeRate: json.data.rates.USD
      });
    };
    getRate();
    setInterval(() => {
      getRate();
    }, 10000);
  }

  async pollBrowserWallet() {
    const browserWalletDeposit = async () => {
      const tokenContract = this.state.tokenContract;
      const balance = await this.state.web3.eth.getBalance(this.state.address);
      const tokenBalance = await tokenContract.methods.balanceOf(this.state.address).call();
      console.log(`Polled onchain balance, weiBalance: ${balance}, tokenBalance: ${tokenBalance}`);
      if (balance !== "0" || tokenBalance !== "0") {
        this.setState({
          browserWalletDeposit: {
            amountWei: balance,
            amountToken: tokenBalance
          }
        });
        if (eth.utils.bigNumberify(balance).lte(BALANCE_THRESHOLD_WEI)) {
          // don't autodeposit anything under the threshold
          return;
        }
        // const sendArgs = {
        //   from: this.state.channelState.user
        // }
<<<<<<< HEAD
=======
        let approveFor = this.state.channelManager.address;
        let approveTx = await tokenContract.methods.approve(approveFor, this.state.browserWalletDeposit);
        console.log(approveTx);
>>>>>>> 34acdd34
        // const gasEstimate = await approveTx.estimateGas(sendArgs)
        // if (gasEstimate > this.state.browserWalletDeposit.amountWei){
        //   throw "Not enough wei for gas"
        // }
        // if (gasEstimate < this.state.browserWalletDeposit.amountWei){
        //   const depositDiff = balance - gasEstimate
        //   this.setState({
        //     browserWalletDeposit:{
        //       amountWei: depositDiff,
        //       amountToken: tokenBalance
        //     }})
        // }
        const actualDeposit = {
          amountWei: eth.utils
            .bigNumberify(balance)
            .sub(BALANCE_THRESHOLD_WEI)
            .toString(),
          amountToken: tokenBalance
        };
        // TODO does this need to be in the state?
        this.setState({
          browserWalletDeposit: actualDeposit
        });
        console.log(`Depositing: ${JSON.stringify(actualDeposit, null, 2)}`);
        console.log("********", this.state.connext.opts.tokenAddress);
        let depositRes = await this.state.connext.deposit(actualDeposit);
        console.log(`Deposit Result: ${JSON.stringify(depositRes, null, 2)}`);
      }
    };
    browserWalletDeposit();
    const interval = setInterval(() => {
      if (this.state.usingMetamask) {
        clearInterval(interval);
      } else {
        browserWalletDeposit();
      }
    }, 10000);
    this.setState({ interval: interval });
  }

  async approvalHandler(evt) {
    const web3 = this.state.web3;
    const tokenContract = this.state.tokenContract;
    const approveFor = channelManagerAddress;
    const toApprove = this.state.approvalWeiUser;
    const toApproveBn = eth.utils.bigNumberify(toApprove);
    const nonce = await web3.eth.getTransactionCount(this.state.wallet.address);
    const depositResGas = await tokenContract.methods.approve(approveFor, toApproveBn).estimateGas();
    let tx = new Tx({
      to: tokenAddress,
      nonce: nonce,
      from: this.state.wallet.address,
      gasLimit: depositResGas * 2,
      data: tokenContract.methods.approve(approveFor, toApproveBn).encodeABI()
    });
    tx.sign(Buffer.from(this.state.wallet.privateKey.substring(2), "hex"));
    let signedTx = "0x" + tx.serialize().toString("hex");
    let sentTx = web3.eth.sendSignedTransaction(signedTx, err => {
      if (err) console.error(err);
    });
    sentTx
      .once("transactionHash", hash => {
        console.log(`tx broadcasted, hash: ${hash}`);
      })
      .once("receipt", receipt => {
        console.log(`tx mined, receipt: ${JSON.stringify(receipt)}`);
      });
    console.log(`Sent tx: ${typeof sentTx} with keys ${Object.keys(sentTx)}`);
  }

  //Connext Helpers

  // Other Helpers

  // stringToArray(bufferString) {
  //   let uint8Array = new TextEncoder("utf-8").encode(bufferString);
  //   return uint8Array;
  // }

  // arrayToString(bufferValue) {
  //   return new TextDecoder("utf-8").decode(bufferValue);
  // }

  async getKey(evt) {
    console.log(store.getState()[0]);
    function _innerGetKey() {
      const key = localStorage.getItem("mnemonic");
      return key;
    }
    let privKey = _innerGetKey();
    console.log(privKey);
    await this.setState({ mnemonic: privKey });
    this.toggleKey(evt);
    return privKey;
  }

  toggleKey(evt) {
    evt.preventDefault();
    this.setState(prevState => ({ toggleKey: !prevState.toggleKey }), () => {});
  }

  updateApprovalHandler(evt) {
    this.setState({
      approvalWeiUser: evt.target.value
    });
  }

  walletChangeHandler = selectedWallet => {
    this.setState({ selectedWallet });
    console.log(`Option selected:`, selectedWallet);
  };

  async handleMetamaskClose() {
    this.setState({ modalOpen: false });
    this.setState({ useDelegatedSigner: false });
    try {
      await clearInterval(this.state.interval);
      await this.setWalletAndProvider(true);
      await this.setConnext();
      await this.authorizeHandler();

      this.pollExchangeRate();
    } catch (e) {
      console.log(`failed to set provider or start connext: ${JSON.stringify(e)}`);
    }
  }

  async handleDelegatedSignerSelect() {
    await this.setState({ disableButtons: true });
    await this.setState({ delegatedSignerSelected: true });
    await this.setState({ useDelegatedSigner: true });
    //await this.walletFoundHandler()
  }

  async chooseWalletHandler(choice, recovery = null) {
    let wallet;
    if (choice === "new") {
      await this.chooseNewWallet();
      await this.setState({ showWalletOptions: false });
      await this.setState({ walletSet: false });
    } else if (choice === "existing") {
      await this.chooseExistingWallet();
      await this.closeModal("existing");
    } else if (choice === "recover") {
      await this.chooseRecoverWallet();
      await this.setState({ showWalletOptions: false });
      await this.setState({ walletSet: false });
    }
    console.log(`Chose wallet: ${JSON.stringify(this.state.useExistingWallet)}`);
    try {
      if (!this.state.walletSet) {
        wallet = await this._walletCreateHandler(this.state.useExistingWallet, recovery);
        console.log(`wallet: ${wallet}`);
        await this.setWalletAndProvider();
      }
      console.log(`debug1`);
      await this.setConnext();
      console.log(`debug2`);
      await this.authorizeHandler();
      console.log(`debug3`);

      this.pollExchangeRate();
      this.pollBrowserWallet();
    } catch (e) {
      console.log(`failed to set provider or start connext ${JSON.stringify(e)}`);
    }
    return wallet;
  }

  async walletFoundHandler() {
    let key = this.getKey();
    if (key) {
      this.setState({ walletFound: true });
    }
  }

  async _walletCreateHandler(recovery = null) {
    let wallet;
    let key;
    if (this.state.useExistingWallet === "existing") {
      wallet = await findOrCreateWallet(this.state.web3);
    } else if (this.state.useExistingWallet === "new") {
      wallet = await createWallet(this.state.web3);
    } else if (this.state.useExistingWallet === "recover" && recovery) {
      key = recovery;
      console.log(`creating wallet using recovery key: ${JSON.stringify(this.state.recovery)}`);
      wallet = await createWalletFromKey(key);
    }
    if (wallet) {
      console.log(`Wallet created!`);
    } else {
      alert(`Unable to create wallet. Try refreshing your page and starting over.`);
    }
    store.dispatch({
      type: "SET_WALLET",
      text: wallet
    });
    this.setState({ wallet: store.getState()[0] });

    this.setState({ walletSet: true });
    return wallet;
  }

  async chooseNewWallet(evt) {
    this.setState({ useExistingWallet: "new" });
  }

  async chooseExistingWallet(evt) {
    this.setState({ useExistingWallet: "existing" });
  }

  async chooseRecoverWallet(evt) {
    this.setState({ useExistingWallet: "recover" });
  }

  closeModal(choice) {
    if (choice !== "existing") {
      this.setState({ modalOpen: false });
      this.setState({ showWalletOptions: true });
      this.setState({ disableButtons: false });
      this.setState({ delegatedSignerSelected: false });
      this.setState({ useDelegatedSigner: false });
      this.setState({ mnemonic: null });
      localStorage.setItem("resetHappened", "true");
      localStorage.setItem("walletSet", "true");
    } else if (choice === "existing") {
      this.setState({ modalOpen: false });
      this.setState({ showWalletOptions: true });
      this.setState({ disableButtons: false });
      this.setState({ delegatedSignerSelected: false });
      this.setState({ useDelegatedSigner: false });
      this.setState({ mnemonic: null });
      localStorage.setItem("walletSet", "true");
    }
  }

  updateWalletHandler(evt) {
    this.setState({
      recovery: evt.target.value
    });
    console.log(`Updating state : ${JSON.stringify(this.state.recovery)}`);
  }

  async createWallet() {
    await createWallet(this.state.web3);
  }

  async authorizeHandler(evt) {
    const web3 = this.state.web3;
    const challengeRes = await axios.post(`${hubUrl}/auth/challenge`, {}, opts);

    const hash = web3.utils.sha3(`${HASH_PREAMBLE} ${web3.utils.sha3(challengeRes.data.nonce)} ${web3.utils.sha3("localhost")}`);

    const signature = await web3.eth.personal.sign(hash, this.state.address);

    try {
      let authRes = await axios.post(
        `${hubUrl}/auth/response`,
        {
          nonce: challengeRes.data.nonce,
          address: this.state.address,
          origin: "localhost",
          signature
        },
        opts
      );
      const token = authRes.data.token;
      document.cookie = `hub.sid=${token}`;
      console.log(`cookie set: ${token}`);
      const res = await axios.get(`${hubUrl}/auth/status`, opts);
      if (res.data.success) {
        this.setState({ authorized: true });
      } else {
        this.setState({ authorized: false });
      }
      console.log(`Auth status: ${JSON.stringify(res.data)}`);
    } catch (e) {
      console.log(e);
    }
  }

  handleClick = event => {
    console.log("click handled");
    this.setState({
      anchorEl: event.currentTarget
    });
  };
  handleClose = () => {
    this.setState({
      anchorEl: null
    });
  };

  async collateralHandler() {
    console.log(`Requesting Collateral`);
    let collateralRes = await this.state.connext.requestCollateral();
    console.log(`Collateral result: ${JSON.stringify(collateralRes, null, 2)}`);
  }
  // to get tokens from metamask to browser wallet

  // ** wrapper for ethers getBalance. probably breaks for tokens

  render() {
    const { anchorEl } = this.state;
    const open = Boolean(anchorEl);
    return (
      <div>
        <AppBar position="sticky" color="secondary">
          <Toolbar>
            <img src={Connext} style={{ width: "60px", height: "60px" }} />
            <Typography variant="h6" style={{ flexGrow: 1 }} />
            <IconButton
              color="inherit"
              aria-label="Menu"
              aria-owns={open ? "simple-popper" : undefined}
              aria-haspopup="true"
              variant="contained"
              onClick={this.handleClick}
            >
              <InfoIcon />
            </IconButton>
            <Popover
              id="simple-popper"
              open={open}
              anchorEl={anchorEl}
              onClose={this.handleClose}
              anchorOrigin={{
                vertical: "bottom",
                horizontal: "center"
              }}
              transformOrigin={{
                vertical: "top",
                horizontal: "center"
              }}
              style={{ width: "75%" }}
            >
              <div
                style={{
                  padding: "20px 20px 20px 20px",
                  boxShadow: "1px 1px 1px 1px black"
                }}
              >
                <Typography variant="h3">Connext Demo Wallet</Typography>
                <Typography variant="h4" style={{ marginTop: "40px" }}>
                  Step 1: Deposit to channel
                </Typography>
                <Typography>
                  First, you need to send funds to your channel. You can either manually send them to the address shown in the Channel Information, or
                  you can use the UX below to fetch ETH or tokens from your Metamask account. Enter the amount in Wei, tokens, or both, and then click
                  Get and sign the popup--we'll do the rest! If you're using an Autosigner, we'll leave a small amount of ETH in the autosigner wallet
                  to cover gas fees, but you'll get it all back when you withdraw.{" "}
                </Typography>
                <Typography variant="h4" style={{ marginTop: "20px" }}>
                  Step 2: Swap ETH for Tokens
                </Typography>
                <Typography>
                  This step is OPTIONAL. If you'd like to swap ETH for tokens, you can do it in-channel. Just enter the amount of ETH you'd like to
                  swap, using the exchange rate provided.
                </Typography>
                <Typography variant="h4" style={{ marginTop: "20px" }}>
                  Step 3: Pay
                </Typography>
                <Typography>
                  Here, you can pay a counterparty using your offchain funds. Enter the recipient address and the amount in tokens or ETH, then click
                  Pay. Everything's offchain, so no gas is necessary and the payment is instant.{" "}
                </Typography>
                <Typography variant="h4" style={{ marginTop: "20px" }}>
                  Step 4: Withdraw
                </Typography>
                <Typography>
                  When you're done making payments, you'll want to withdraw funds from your channel. Enter the recipient address (most likely an
                  address that you control) and the amount, then click Withdraw.{" "}
                </Typography>
                <Typography variant="h5" style={{ marginTop: "40px" }}>
                  A note about autosigners
                </Typography>
                <Typography>
                  We use autosigners to cut down on the number of MetaMask popups that show up in the course of conducting an offchain transaction. An
                  autosigner is an inpage wallet which uses a custom Web3 implementation to automatically sign all transactions initiated by the user
                  via the UX. Private keys are stored securely in browser storage.{" "}
                </Typography>
              </div>
            </Popover>
          </Toolbar>
        </AppBar>
        <div className="app">
          <Modal className="modal" aria-labelledby="simple-modal-title" aria-describedby="simple-modal-description" open={this.state.modalOpen}>
            <div className="modal_inner">
              <div className="row">
                <div className="row">
                  <p style={{ fontStyle: "italic" }}>
                    Choose how you'd like to sign transactions. For most use cases, we recommend using an autosigner to cut down on the number of
                    popups.
                  </p>
                </div>
                <div className="row">
                  <div className="column">
                    <Button variant="contained" color="primary" disabled={this.state.disableButtons} onClick={() => this.handleMetamaskClose()}>
                      Use Metamask to sign
                    </Button>
                  </div>
                  <div className="column">
                    <Button
                      variant="contained"
                      color="primary"
                      disabled={this.state.disableButtons}
                      onClick={() => this.handleDelegatedSignerSelect()}
                    >
                      Use Autosigner
                    </Button>
                  </div>
                </div>
              </div>
              <div className="row">
                <div className="column">
                  {this.state.delegatedSignerSelected ? (
                    <div>
                      <div>
                        {this.state.showWalletOptions ? (
                          <div>
                            <div>
                              <h4>
                                You have an autosigner set up already! <br />
                                You can either use it, recover an old one, or set up an entirely new one.{" "}
                              </h4>
                              <br />
                            </div>
                            <div>
                              <Button
                                style={{
                                  padding: "15px 15px 15px 15px",
                                  marginRight: "15px"
                                }}
                                variant="contained"
                                color="primary"
                                onClick={() => this.chooseWalletHandler("existing")}
                              >
                                Use Existing Signer
                              </Button>
                              <Button
                                style={{ padding: "15px 15px 15px 15px" }}
                                variant="contained"
                                color="primary"
                                onClick={() => this.chooseWalletHandler("new")}
                              >
                                Create New Signer
                              </Button>
                            </div>
                            <div style={{ display: "flex" }}>
                              <div style={{ width: "65%" }}>
                                <TextField
                                  id="outlined-with-placeholder"
                                  label="Mnemonic"
                                  value={this.state.recovery}
                                  onChange={evt => this.updateWalletHandler(evt)}
                                  placeholder="12 word passphrase (e.g. hat avocado green....)"
                                  margin="normal"
                                  variant="outlined"
                                  fullWidth
                                />
                              </div>
                              <div style={{ width: "35%" }}>
                                <Button
                                  style={{
                                    marginTop: "17px",
                                    marginLeft: "10px",
                                    padding: "15px 15px 15px 15px"
                                  }}
                                  variant="contained"
                                  color="primary"
                                  onClick={() => this.chooseWalletHandler("recover", this.state.recovery)}
                                >
                                  Recover Signer from Key
                                </Button>
                              </div>
                            </div>
                          </div>
                        ) : (
                          <div>
                            The following mnemonic is the recovery phrase for your signer. Click to copy it to your clipboard
                            <br />
                            If you lose it and are locked out of your signer, you will lose access
                            <br />
                            to any funds remaining in your channel. <br />
                            Keep it secret, keep it safe.
                            <br /> <br />
                            {this.state.toggleKey ? (
                              <div>
                                <Button variant="contained" color="primary" onClick={evt => this.toggleKey(evt)}>
                                  Hide Mnemonic
                                </Button>
                                <br />
                                <br />
                                <CopyToClipboard style={{ cursor: "pointer" }} text={this.state.mnemonic}>
                                  <span>{this.state.mnemonic}</span>
                                </CopyToClipboard>
                              </div>
                            ) : (
                              <Button variant="contained" color="primary" onClick={evt => this.getKey(evt)}>
                                Show Mnemonic
                              </Button>
                            )}
                            <br />
                            <br />
                            <div>
                              <Button variant="contained" onClick={() => this.closeModal("other")}>
                                {" "}
                                Close
                              </Button>
                            </div>
                          </div>
                        )}
                      </div>
                    </div>
                  ) : null}
                </div>
              </div>
            </div>
          </Modal>
          <div className="row">
            <div className="column" style={{ justifyContent: "space-between", flexGrow: 1 }}>
              <ChannelCard channelState={this.state.channelState} address={this.state.address} />
            </div>
            <div className="column" style={{ flexGrow: 1 }}>
              <FullWidthTabs
                connext={this.state.connext}
                metamask={this.state.metamask}
                channelManager={this.state.channelManager}
                hubWallet={this.state.hubWallet}
                web3={this.state.web3}
                tokenContract={this.state.tokenContract}
              />
              <div>
                <Button
                  style={{
                    width: "235px",
                    marginRight: "5px",
                    color: "#FFF",
                    backgroundColor: "#7b90b1"
                  }}
                  variant="contained"
                  onClick={() => this.setState({ modalOpen: true })}
                >
                  Reselect Signer
                </Button>
                <Button
                  style={{
                    width: "235px",
                    color: "#FFF",
                    backgroundColor: "#7b90b1"
                  }}
                  variant="contained"
                  onClick={() => this.collateralHandler()}
                >
                  Request Collateral
                </Button>
              </div>
            </div>
          </div>
          <div className="row">
            <div className="column">
              <DepositCard
                channelManagerAddress={this.state.channelManager.address}
                Web3={window.web3}
                balance={this.state.balance}
                tokenBalance={this.state.tokenBalance}
                tokenContract={this.state.tokenContract}
                humanTokenAbi={humanTokenAbi}
                connext={this.state.connext}
                usingMetamask={this.state.usingMetamask}
              />
            </div>
            <div className="column">
              <SwapCard connext={this.state.connext} exchangeRate={this.state.exchangeRate} />
            </div>
            <div className="column">
              <PayCard connext={this.state.connext} />
            </div>
            <div className="column">
              <WithdrawCard
                connext={this.state.connext}
                exchangeRate={this.state.exchangeRate}
                metamask={this.state.metamask}
                channelManager={this.state.channelManager}
                hubWallet={this.state.hubWallet}
                channelState={this.state.channelState}
              />
            </div>
          </div>
          <div className="row">
            <div className="column">Made with 💛 by the Connext Team</div>
          </div>
        </div>
      </div>
    );
  }
}

export default App;<|MERGE_RESOLUTION|>--- conflicted
+++ resolved
@@ -275,12 +275,6 @@
         // const sendArgs = {
         //   from: this.state.channelState.user
         // }
-<<<<<<< HEAD
-=======
-        let approveFor = this.state.channelManager.address;
-        let approveTx = await tokenContract.methods.approve(approveFor, this.state.browserWalletDeposit);
-        console.log(approveTx);
->>>>>>> 34acdd34
         // const gasEstimate = await approveTx.estimateGas(sendArgs)
         // if (gasEstimate > this.state.browserWalletDeposit.amountWei){
         //   throw "Not enough wei for gas"
