--- conflicted
+++ resolved
@@ -11,11 +11,7 @@
   ThreadHistoryItem,
   ThreadState,
   UpdateRequest,
-<<<<<<< HEAD
-  CustodialBalanceRow,
   WithdrawalArgs,
-=======
->>>>>>> 07cddd93
 } from '../types'
 
 // To maintain the invariant that the current channel is always signed, add
@@ -104,7 +100,7 @@
   txCount: number | undefined
 }
 export interface LatestPendingUpdate {
-  withdrawal: WithdrawalArgs | null
+  withdrawal: WithdrawalArgs | undefined
   txCount: number
 }
 
@@ -126,12 +122,11 @@
     txCount: 0,
   }
 
-<<<<<<< HEAD
-  latestPending: LatestPendingUpdate =  { 
-    withdrawal: null, 
-    txCount: 0 
+  public latestPending: LatestPendingUpdate =  {
+    txCount: 0,
+    withdrawal: undefined,
   }
-=======
+
   // The 'latestValidState' is the latest state with no pending operations
   // which will be used by the Invalidation update (since the current channel
   // might have pending operations which need to be invalidated). Set by the
@@ -139,7 +134,6 @@
   public latestValidState: ChannelState = CHANNEL_ZERO_STATE
 
   public custodialBalance: CustodialBalanceRow = CUSTODIAL_BALANCE_ZERO_STATE
->>>>>>> 07cddd93
 
   public activeThreads: ThreadState[] = [] // all open and active threads at latest state
   public activeInitialThreadStates: ThreadState[] = [] // used to generate root hash
