--- conflicted
+++ resolved
@@ -257,16 +257,8 @@
     }
 
     if (txn.state == 'submitted') {
-<<<<<<< HEAD
       const [tx, err] = await maybe(this.web3.eth.getTransaction(txn.hash))
       LOG.info('State of {txn.hash}: {res}, currently submitted', {
-=======
-      if (!txn.hash) {
-        LOG.info(`Txn hash is not available, will keep trying to retrieve, txn: ${safeJson(txn)}`)
-      }
-      const [tx, err] = await maybe(this.web3.eth.getTransactionReceipt(txn.hash))
-      LOG.info('State of {txn.hash}: {res}', {
->>>>>>> d8af390e
         txn,
         res: JSON.stringify(tx || err),
       })
