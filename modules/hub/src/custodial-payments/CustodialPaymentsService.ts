--- conflicted
+++ resolved
@@ -1,21 +1,14 @@
-<<<<<<< HEAD
-import { Big } from '../util/bigNumber'
-=======
-import { CustodialWithdrawalRow } from './CustodialPaymentsDao'
->>>>>>> 8067147c
 import { default as DBEngine } from '../DBEngine'
 import { default as Config } from '../Config'
 import { default as log } from '../util/log'
 import { CustodialPaymentsDao } from './CustodialPaymentsDao'
 import { default as ExchangeRateDao } from '../dao/ExchangeRateDao'
 import { OnchainTransactionService } from '../OnchainTransactionService'
-<<<<<<< HEAD
-import { CustodialWithdrawalRowBigNumber } from '../vendor/connext/types';
-=======
 import { BigNumber } from 'ethers/utils'
-import { big } from '../Connext'
-import { assetToWei } from 'connext/dist/lib/bn';
->>>>>>> 8067147c
+import { big, types } from '../Connext'
+const { assetToWei }  = big
+
+type CustodialWithdrawalRowBN = types.CustodialWithdrawalRowBN
 
 const LOG = log('CustodialPaymentsService')
 
@@ -36,11 +29,11 @@
     private onchainTxnService: OnchainTransactionService,
   ) {}
 
-  async createCustodialWithdrawal(args: CreateCustodialWithdrawalArgs): Promise<CustodialWithdrawalRowBigNumber> {
+  async createCustodialWithdrawal(args: CreateCustodialWithdrawalArgs): Promise<CustodialWithdrawalRowBN> {
     return this.db.withTransaction(() => this._createCustodialWithdrawal(args))
   }
 
-  async _createCustodialWithdrawal(args: CreateCustodialWithdrawalArgs): Promise<CustodialWithdrawalRowBigNumber> {
+  async _createCustodialWithdrawal(args: CreateCustodialWithdrawalArgs): Promise<CustodialWithdrawalRowBN> {
     const { user, amountToken, recipient } = args
     if (amountToken.lt(this.MIN_WITHDRAWAL_AMOUNT_TOKEN)) {
       // Note: this will also be checked by a trigger on the withdrawals table
@@ -73,7 +66,7 @@
       user,
       recipient,
       requestedToken: amountToken,
-      exchangeRate: exchangeRate.toFixed(),
+      exchangeRate,
       sentWei: amountWei,
       onchainTransactionId: txn.id,
     })
