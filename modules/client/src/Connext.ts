import { ethers as eth } from 'ethers'
import { Web3Provider } from 'ethers/providers'
import { EventEmitter } from 'events'
import { Action, applyMiddleware, createStore } from 'redux'
import Web3 from 'web3'

import { ChannelManager, IChannelManager } from './contract/ChannelManager'
import { AbstractController } from './controllers/AbstractController'
import BuyController from './controllers/BuyController'
import CollateralController from './controllers/CollateralController'
import DepositController from './controllers/DepositController'
import { ExchangeController } from './controllers/ExchangeController'
import { RedeemController } from './controllers/RedeemController'
import StateUpdateController from './controllers/StateUpdateController'
import SyncController from './controllers/SyncController'
import ThreadsController from './controllers/ThreadsController'
import WithdrawalController from './controllers/WithdrawalController'
import {  HubAPIClient, IHubAPIClient } from './Hub'
import { default as Logger } from './lib/Logger'
import { Networking } from './lib/networking'
import { isFunction, timeoutPromise } from './lib/utils'
import * as actions from './state/actions'
import { handleStateFlags } from './state/middleware'
import { reducers } from './state/reducers'
import { ConnextState, ConnextStore, PersistentState } from './state/store'
import { StateGenerator } from './StateGenerator'
import {
  Address,
  addSigToChannelState,
  addSigToThreadState,
  ChannelRow,
  ChannelState,
  ConnextProvider,
  convertChannelState,
  convertPayment,
  Omit,
  PartialPurchaseRequest,
  Payment,
  PaymentProfileConfig,
  PurchasePaymentRow,
  PurchaseRowWithPayments,
  SignedDepositRequestProposal,
  SuccinctWithdrawalParameters,
  ThreadState,
  UnsignedChannelState,
  UnsignedThreadState,
  WithdrawalParameters,
} from './types'
import { Utils } from './Utils'
import { Validator } from './validator'
import Wallet from './Wallet'

////////////////////////////////////////
// Interface Definitions
////////////////////////////////////////

export interface IConnextClientOptions {
  hubUrl: string
  ethUrl?: string
  mnemonic?: string
  privateKey?: string
  password?: string
  user?: string

  // NOTE: these are not used, do not pass them in.
  // These are currently placeholders so that other
  // instances may be passed in.
  // TODO: implement injected provider functionality
  web3Provider?: Web3Provider
  connextProvider?: ConnextProvider
  safeSignHook?: (state: ChannelState | ThreadState) => Promise<string>

  // Functions used to save/load the persistent portions of its internal state
  loadState?: () => Promise<string | null>
  saveState?: (state: string) => Promise<any>

  // Used to (in)validate the hubUrl if it's config has info that conflicts w below
  ethNetworkId?: string
  contractAddress?: Address
  hubAddress?: Address
  tokenAddress?: Address
  tokenName?: string

  origin?: string
  gasMultiple?: number
  getLogger?: (name: string) => Logger

  // Optional, useful for dependency injection
  hub?: IHubAPIClient
  store?: ConnextStore
  contract?: IChannelManager
}

////////////////////////////////////////
// Implementations
////////////////////////////////////////

// Used to get an instance of ConnextClient.
export async function getConnextClient(opts: IConnextClientOptions): Promise<ConnextClient> {

  const hubConfig: any = (await (new Networking(opts.hubUrl)).get(`config`)).data
  const config: any = {
    contractAddress: hubConfig.channelManagerAddress.toLowerCase(),
    ethNetworkId: hubConfig.ethNetworkId.toLowerCase(),
    hubAddress: hubConfig.hubWalletAddress.toLowerCase(),
    tokenAddress: hubConfig.tokenAddress.toLowerCase(),
  }

  const merged: any = { ...opts }
  for (const k in config) {
    if ((opts as any)[k]) {
      continue
    }
    (merged as any)[k] = (config as any)[k]
  }

  // if web3, create a new web3 
  if (merged.web3Provider && !merged.user) {
    // set default address
    // TODO: improve this
    const tmp = new Web3(opts.web3Provider as any)
    merged.user = (await tmp.eth.getAccounts())[0]
  }

  const wallet: Wallet = new Wallet(merged)
  merged.user = merged.user || wallet.address

  return new ConnextInternal({ ...merged }, wallet)
}

/**
 * The external interface to the Connext client, used by the Wallet.
 *
 * Create an instance with:
 *
 *  > const client = getConnextClient({...})
 *  > client.start() // start polling
 *  > client.on('onStateChange', state => {
 *  .   console.log('Connext state changed:', state)
 *  . })
 *
 */
export abstract class ConnextClient extends EventEmitter {
  public opts: IConnextClientOptions
  public StateGenerator?: StateGenerator
  public Utils?: Utils // class constructor (todo: rm?)
  public utils: Utils // instance
  public Validator?: Validator

  private internal: ConnextInternal

  constructor(opts: IConnextClientOptions) {
    super()

    this.opts = opts
    this.utils = new Utils()
    this.internal = this as any
  }

  // ******************************
  // ******* POLLING METHODS ******
  // ******************************

  // Starts the stateful portions of the Connext client.
  public async start(): Promise<void> {/* see ConnextInternal */}

  // Stops the stateful portions of the Connext client.
  public async stop(): Promise<void> {/* see ConnextInternal */}

  // Stops all pollers, and restarts them with provided time period.
  public async setPollInterval(ms: number): Promise<void> {/* see ConnextInternal */}

  // ******************************
  // ******* PROFILE METHODS ******
  // ******************************

  public async getProfileConfig(): Promise<PaymentProfileConfig> {
    return await this.internal.hub.getProfileConfig()
  }

  public async startProfileSession(): Promise<void> {
    await this.internal.hub.startProfileSession()
  }

  // ******************************
  // **** CORE CHANNEL METHODS ****
  // ******************************

  public async buy(purchase: PartialPurchaseRequest): Promise<{ purchaseId: string }> {
    return await this.internal.buyController.buy(purchase)
  }

  public async deposit(payment: Partial<Payment>): Promise<void> {
    await this.internal.depositController.requestUserDeposit(payment)
  }

  public async exchange(toSell: string, currency: 'wei' | 'token'): Promise<void> {
    await this.internal.exchangeController.exchange(toSell, currency)
  }

  public async recipientNeedsCollateral(
    recipient: Address,
    amount: Payment
  ): Promise<string|null> {
    return await this.internal.recipientNeedsCollateral(recipient, amount)
  }

  public async withdraw(
    withdrawal: Partial<WithdrawalParameters> | SuccinctWithdrawalParameters,
  ): Promise<void> {
    await this.internal.withdrawalController.requestUserWithdrawal(withdrawal)
  }

  public async requestCollateral(): Promise<void> {
    await this.internal.collateralController.requestCollateral()
  }

  public async redeem(secret: string): Promise<{ purchaseId: string }> {
    return await this.internal.redeemController.redeem(secret)
  }

  async getPaymentHistory(): Promise<PurchasePaymentRow[]> {
    return await this.internal.hub.getPaymentHistory()
  }

  async getPaymentById(purchaseId: string): Promise<PurchaseRowWithPayments<object, string>> {
    return await this.internal.hub.getPaymentById(purchaseId)
  }
}

/**
 * The "actual" implementation of the Connext client. Internal components
 * should use this type, as it provides access to the various controllers, etc.
 */
export class ConnextInternal extends ConnextClient {
  public contract: IChannelManager
  public hub: IHubAPIClient
  public opts: IConnextClientOptions
  public provider: any
  public store: ConnextStore
  public utils: Utils
  public validator: Validator
  public wallet: Wallet

  public buyController: BuyController
  public collateralController: CollateralController
  public depositController: DepositController
  public exchangeController: ExchangeController
  public redeemController: RedeemController
  public stateUpdateController: StateUpdateController
  public syncController: SyncController
  public threadsController: ThreadsController
  public withdrawalController: WithdrawalController

  private _latestState: PersistentState | null = null
  private _saving: Promise<void> = Promise.resolve()
  private _savePending: boolean = false

  constructor(opts: IConnextClientOptions, wallet: Wallet) {
    super(opts)
    this.opts = opts

    // Internal things
    // The store shouldn't be used by anything before calling `start()`, so
    // leave it null until then.
    this.store = null as any
    this.wallet = wallet
    this.provider = wallet.provider
    this.opts.origin = opts.origin || 'unknown'

    console.log('Using hub', opts.hub ? 'provided by caller' : `at ${this.opts.hubUrl}`)
    this.hub = opts.hub || new HubAPIClient(
      new Networking(this.opts.hubUrl),
      this.opts.origin,
      this.wallet,
    )

    opts.user = opts.user!.toLowerCase()
    opts.hubAddress = opts.hubAddress!.toLowerCase()
    opts.contractAddress = opts.contractAddress!.toLowerCase()
    opts.gasMultiple = opts.gasMultiple || 1.5

    this.contract = opts.contract
      || new ChannelManager(wallet, opts.contractAddress, opts.gasMultiple)
    this.validator = new Validator(opts.hubAddress, this.provider, this.contract.rawAbi)
    this.utils = new Utils()

    // Controllers
    this.exchangeController = new ExchangeController('ExchangeController', this)
    this.syncController = new SyncController('SyncController', this)
    this.depositController = new DepositController('DepositController', this)
    this.buyController = new BuyController('BuyController', this)
    this.withdrawalController = new WithdrawalController('WithdrawalController', this)
    this.stateUpdateController = new StateUpdateController('StateUpdateController', this)
    this.collateralController = new CollateralController('CollateralController', this)
    this.threadsController = new ThreadsController('ThreadsController', this)
    this.redeemController = new RedeemController('RedeemController', this)
  }

  ////////////////////////////////////////
  // Begin Public Method Implementations

  // TODO:
  //  - must stop all pollers, and restart them with the given
  //    polling interval
  //      - pollers must accept this as an outside parameter
  //  - this will also impact payment times, there is a potential
  //    need to dynamically reset polling when a certain update
  //    time is detected for UX. However, it may be best to leave
  //    this up to the implementers to toggle.
  public async setPollInterval(ms: number): Promise<void> {
    console.warn('This function has not been implemented yet')
  }

  public async withdrawal(params: WithdrawalParameters): Promise<void> {
    await this.withdrawalController.requestUserWithdrawal(params)
  }

  public async recipientNeedsCollateral(recipient: Address, amount: Payment): Promise<string|null> {
    // get recipients channel
    let channel: ChannelRow
    try {
      channel = await this.hub.getChannelByUser(recipient)
    } catch (e) {
      if (e.status === 404) {
        return `Recipient channel does not exist. Recipient: ${recipient}.`
      }
      throw e
    }

    // check if hub can afford payment
    const chanBN: any = convertChannelState('bn', channel.state)
    const amtBN: any = convertPayment('bn', amount)
    if (chanBN.balanceWeiHub.lt(amtBN.amountWei) || chanBN.balanceTokenHub.lt(amtBN.amountToken)) {
      return 'Recipient needs collateral to facilitate payment.'
    }
    // otherwise, no collateral is needed to make payment
    return null
  }

  public async start(): Promise<void> {
    this.store = await this.getStore()
    this.store.subscribe(async () => {
      const state: any = this.store.getState()
      this.emit('onStateChange', state)
      await this._saveState(state)
    })
    // before starting controllers, sync values
    const syncedOpts: any = await this.syncConfig()
    this.store.dispatch(actions.setHubAddress(syncedOpts.hubAddress))
    // auth is handled on each endpoint posting via the Hub API Client
    // get any custodial balances
    const custodialBalance: any = await this.hub.getCustodialBalance()
    if (custodialBalance) {
      this.store.dispatch(actions.setCustodialBalance(custodialBalance))
    }

    // TODO: appropriately set the latest
    // valid state ??
    const channelAndUpdate: any = await this.hub.getLatestChannelStateAndUpdate()
    if (channelAndUpdate) {
      this.store.dispatch(actions.setChannelAndUpdate(channelAndUpdate))
<<<<<<< HEAD

      // any updates from the withdrawal will be set via the 
      // channel and update reducer handlers

=======
      // update the latest valid state
      const latestValid: any = await this.hub.getLatestStateNoPendingOps()
      if (latestValid) {
        this.store.dispatch(actions.setLatestValidState(latestValid))
      }
>>>>>>> 3481f2d2
      // unconditionally update last thread update id, thread history
      const lastThreadUpdateId: any = await this.hub.getLastThreadUpdateId()
      this.store.dispatch(actions.setLastThreadUpdateId(lastThreadUpdateId))
      // extract thread history, sort by descending threadId
      const threadHistoryDuplicates: any = (await this.hub.getAllThreads()).map((t: any): any => {
        return {
          receiver: t.receiver,
          sender: t.sender,
          threadId: t.threadId,
        }
      }).sort((a: any, b: any): any => b.threadId - a.threadId)
      // filter duplicates
      const threadHistory: any = threadHistoryDuplicates.filter((thread: any, i: any): any => {
        const search: string = JSON.stringify({
          receiver: thread.receiver,
          sender: thread.sender,
        })
        const elts: any = threadHistoryDuplicates.map((t: any): any => {
          return JSON.stringify({ sender: t.sender, receiver: t.receiver })
        })
        return elts.indexOf(search) === i
      })
      this.store.dispatch(actions.setThreadHistory(threadHistory))

      // if thread count is greater than 0, update
      // activeThreads, initial states
      if (channelAndUpdate.state.threadCount > 0) {
        const initialStates: any = await this.hub.getThreadInitialStates()
        this.store.dispatch(actions.setActiveInitialThreadStates(initialStates))

        const threadRows: any = await this.hub.getActiveThreads()
        this.store.dispatch(actions.setActiveThreads(threadRows))
      }
    }

    // Start all controllers
    for (const controller of this.getControllers()) {
      console.log('Starting:', controller.name)
      await controller.start()
      console.log('Done!', controller.name, 'started.')
    }
    await super.start()
  }

  public async stop(): Promise<void> {
    // Stop all controllers
    for (const controller of this.getControllers()) {
      await controller.stop()
    }
    await super.stop()
  }

  public generateSecret(): string {
    return eth.utils.solidityKeccak256(['bytes32'], [eth.utils.randomBytes(32)])
  }

  public async getContractEvents(eventName: string, fromBlock: number): Promise<any> {
    return this.contract.getPastEvents(eventName, [this.opts.user!], fromBlock)
  }

  public async signChannelState(state: UnsignedChannelState): Promise<ChannelState> {
    if (
      state.user.toLowerCase() !== this.opts.user!.toLowerCase() ||
      state.contractAddress.toLowerCase() !== (this.opts.contractAddress! as any).toLowerCase()
    ) {
      throw new Error(
        `Refusing to sign channel state update which changes user or contract: ` +
        `expected user: ${this.opts.user}, expected contract: ${this.opts.contractAddress} ` +
        `actual state: ${JSON.stringify(state)}`,
      )
    }
    const hash: string = this.utils.createChannelStateHash(state)
    const { user, hubAddress } = this.opts
    const sig: string = await this.wallet.signMessage(hash)
    return addSigToChannelState(state, sig, true)
  }

  public async signThreadState(state: UnsignedThreadState): Promise<ThreadState> {
    const userInThread: any = state.sender === this.opts.user || state.receiver === this.opts.user
    if (
      !userInThread ||
      state.contractAddress !== this.opts.contractAddress
    ) {
      throw new Error(
        `Refusing to sign thread state update which changes user or contract: ` +
        `expected user: ${this.opts.user}, expected contract: ${this.opts.contractAddress} ` +
        `actual state: ${JSON.stringify(state)}`,
      )
    }
    const hash: string = this.utils.createThreadStateHash(state)
    const sig: string = await this.wallet.signMessage(hash)
    console.log(`Signing thread state ${state.txCount}: ${sig}`, state)
    return addSigToThreadState(state, sig)
  }

  public async signDepositRequestProposal(
    args: Omit<SignedDepositRequestProposal,
    'sigUser'>,
  ): Promise<SignedDepositRequestProposal> {
    const hash: string = this.utils.createDepositRequestProposalHash(args)
    const sig: string = await this.wallet.signMessage(hash)
    console.log(`Signing deposit request ${JSON.stringify(args, null, 2)}. Sig: ${sig}`)
    return { ...args, sigUser: sig }
  }

  /**
   * Waits for any persistent state to be saved.
   * If the save fails, the promise will reject.
   */
  public awaitPersistentStateSaved(): Promise<void> {
    return this._saving
  }

  ////////////////////////////////////////
  // Begin Public Method Implementations

  private async _saveState(state: ConnextState): Promise<any> {
    if (!this.opts.saveState) {
      return
    }
    if (this._latestState === state.persistent) {
      return
    }
    this._latestState = state.persistent
    if (this._savePending) {
      return
    }
    this._savePending = true

    this._saving = new Promise((res: any, rej: any): void => {
      // Only save the state after all the currently pending operations have
      // completed to make sure that subsequent state updates will be atomic.
      setTimeout(async () => {
        let err: any = null
        try {
          await this._saveLoop()
        } catch (e) {
          err = e
        }
        // Be sure to set `_savePending` to `false` before resolve/reject
        // in case the state changes during res()/rej()
        this._savePending = false
        return err ? rej(err) : res()
      }, 1)
    })
  }

  /**
   * Because it's possible that the state will continue to be updated while
   * a previous state is saving, loop until the state doesn't change while
   * it's being saved before we return.
   */
  private async _saveLoop(): Promise<void> {
    let result: Promise<any> | null = null
    while (true) {
      const state: any = this._latestState!
      result = this.opts.saveState!(JSON.stringify(state))

      // Wait for any current save to finish, but ignore any error it might raise
      const [timeout, _] = await timeoutPromise(
        result.then(null, () => null),
        10 * 1000,
      )
      if (timeout) {
        console.warn(
          'Timeout (10 seconds) while waiting for state to save. ' +
          'This error will be ignored (which may cause data loss). ' +
          'User supplied function that has not returned:',
          this.opts.saveState,
        )
      }

      if (this._latestState === state) {
        break
      }
    }
  }

  private dispatch(action: Action): void {
    this.store.dispatch(action)
  }

  private async syncConfig(): Promise<any> {
    const config: any = await this.hub.config()
    const adjusted: any = {}
    Object.keys(this.opts).map((k: any): any => {
      if (k || Object.keys(this.opts).indexOf(k) !== -1) {
        // user supplied, igonore
        adjusted[k] = (this.opts as any)[k]
        return
      }
      adjusted[k] = (config as any)[k]
    })
    return adjusted
  }

  private getControllers(): AbstractController[] {
    const res: any[] = []
    for (const key of Object.keys(this)) {
      const val: any = (this as any)[key]
      const isController: boolean = (
        val &&
        isFunction(val.start) &&
        isFunction(val.stop) &&
        val !== this
      )
      if (isController) res.push(val)
    }
    return res
  }

  private async getStore(): Promise<ConnextStore> {
    if (this.opts.store) {
      return this.opts.store
    }
    const state: any = new ConnextState()
    state.persistent.channel = {
      ...state.persistent.channel,
      contractAddress: this.opts.contractAddress || '', // TODO: how to handle this while undefined?
      recipient: this.opts.user!,
      user: this.opts.user!,
    }

    if (this.opts.loadState) {
      const loadedState: any = await this.opts.loadState()
      if (loadedState) {
        state.persistent = JSON.parse(loadedState)
      }
    }
    return createStore(reducers, state, applyMiddleware(handleStateFlags))
  }

}<|MERGE_RESOLUTION|>--- conflicted
+++ resolved
@@ -360,18 +360,11 @@
     const channelAndUpdate: any = await this.hub.getLatestChannelStateAndUpdate()
     if (channelAndUpdate) {
       this.store.dispatch(actions.setChannelAndUpdate(channelAndUpdate))
-<<<<<<< HEAD
-
-      // any updates from the withdrawal will be set via the 
-      // channel and update reducer handlers
-
-=======
       // update the latest valid state
       const latestValid: any = await this.hub.getLatestStateNoPendingOps()
       if (latestValid) {
         this.store.dispatch(actions.setLatestValidState(latestValid))
       }
->>>>>>> 3481f2d2
       // unconditionally update last thread update id, thread history
       const lastThreadUpdateId: any = await this.hub.getLastThreadUpdateId()
       this.store.dispatch(actions.setLastThreadUpdateId(lastThreadUpdateId))
