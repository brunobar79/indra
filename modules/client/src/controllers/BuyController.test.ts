<<<<<<< HEAD
import { assert, mkAddress, mkHash, parameterizedTests, assertThreadStateEqual } from '../testing';
import { MockConnextInternal, MockStore, MockHub } from '../testing/mocks'
import { PaymentArgs, PurchasePaymentType, PurchasePaymentRequest, Payment, SyncResult, PurchasePayment } from '../types';
import { emptyAddress } from '../Utils';
import Web3 from 'web3';
=======
import { ethers as eth } from 'ethers';
import { assert, mkAddress, mkHash } from '../testing';
import { MockConnextInternal, MockStore, MockHub } from '../testing/mocks'
import { PaymentArgs, PurchasePaymentType, PurchasePaymentRequest } from '../types';
>>>>>>> 594cdd27
// @ts-ignore
global.fetch = require('node-fetch-polyfill');

describe("BuyController: assignPaymentTypes", () => {
  let connext: MockConnextInternal

  const user = mkAddress('0x7fab')
  const receiver = mkAddress('0x22c')
  const mockStore: MockStore = new MockStore()

  beforeEach(async () => {
    mockStore.setHubAddress()
    const store = mockStore.createStore()
    connext = new MockConnextInternal({ 
      user, 
      store,
    })
    await connext.start()
  })

  it("should retain a type if its provided", async () => {
    const payment: any = {
      recipient: receiver,
      amount: {
        amountToken: '15',
        amountWei: '0',
      },
      type: "PT_LINK",
    }
    const ans = await connext.buyController.assignPaymentType(payment)
    assert.containSubset(ans, {
      ...payment,
      type: "PT_LINK"
    })
  })

  it("should assign a PT_LINK payment if there is a secret provided in the meta", async () => {
    const payment = {
      recipient: receiver,
      amount: {
        amountToken: '15',
        amountWei: '0',
      },
      meta: {
        secret: connext.generateSecret()
      },
    }
    const ans = await connext.buyController.assignPaymentType(payment)
    assert.containSubset(ans, {
      ...payment,
      type: "PT_LINK"
    })
  })

  it("should assign a PT_CUSTODIAL if the amount is greater than the amount the hub will collateralize", async () => {
    const payment = {
      recipient: receiver,
      amount: {
        amountToken: '150',
        amountWei: '0',
      },
      meta: {},
    }
    const ans = await connext.buyController.assignPaymentType(payment)
    assert.containSubset(ans, {
      ...payment,
      type: "PT_CUSTODIAL"
    })
  })

  it("should assign a PT_CHANNEL if the payment is to the hub", async () => {
    const payment = {
      recipient: mkAddress("0xhhh"),
      amount: {
        amountToken: '10',
        amountWei: '0',
      },
      meta: {},
    }
    const ans = await connext.buyController.assignPaymentType(payment)
    assert.containSubset(ans, {
      ...payment,
      type: "PT_CHANNEL"
    })
  })

  it("should assign a PT_OPTIMISTIC if the type is not provided, and the hub can handle forwarding the payment (below max)", async () => {
    const payment = {
      recipient: receiver,
      amount: {
        amountToken: '14',
        amountWei: '0',
      },
      meta: {},
    }
    const ans = await connext.buyController.assignPaymentType(payment)
    assert.containSubset(ans, {
      ...payment,
      type: "PT_OPTIMISTIC"
    })
  })
})

describe('BuyController: unit tests', () => {
  const user = mkAddress('0x7fab')
  const receiver = mkAddress('0x22c')
  const receiver2 = mkAddress('0x22c44')
  const hubAddress = mkAddress('0xfc5')
  let connext: MockConnextInternal
  let mockStore: MockStore
  let secret: string

  beforeEach(async () => {
    mockStore = new MockStore()
    mockStore.setChannel({
      user,
      balanceWei: [5, 5],
      balanceToken: [10, 10],
    })
    const mockHub = new MockHub()
    connext = new MockConnextInternal({ user, store: mockStore.createStore(), hub: mockHub })
    secret = connext.generateSecret()
  })

<<<<<<< HEAD
  parameterizedTests([
    {
      name: 'should work for PT_CHANNEL user to hub token payments',
      payments: [{
        amount: { amountToken: '1', },
        type: 'PT_CHANNEL',
        recipient: hubAddress,
      }],
      meta: null
    },
    {
      name: 'should work for PT_CHANNEL user to hub token payments without type',
      payments: [{
        amount: { amountToken: '1', },
        recipient: hubAddress,
      }],
      meta: null
    },
    {
      name: 'should work for PT_CUSTODIAL user to hub token payments',
      payments: [{
        amount: { amountToken: '1', },
        type: 'PT_CUSTODIAL',
        recipient: receiver,
      }]
    },
    {
      name: 'should fail for invalid PT_CHANNEL user to hub payments',
      payments: [{
        amount: { amountToken: '1', amountWei: '10' },
        type: 'PT_CHANNEL',
        recipient: receiver,
      }],
      fails: /User does not have sufficient Wei balance for a transfer of value/
    },
    {
      name: 'should fail for invalid PT_CUSTODIAL user to hub payments',
      payments: [{
        amount: { amountToken: '1', amountWei: '10' },
        type: 'PT_CUSTODIAL',
        meta: {},
        recipient: receiver,
      }],
      fails: /User does not have sufficient Wei balance for a transfer of value/
    },
    {
      name: "should work for PT_LINK user token payments",
      payments: [{
        amount: { amountToken: '1', },
        type: 'PT_LINK',
        meta: { secret: mkHash("0xff"), },
        recipient: emptyAddress,
      }],
    },
    {
      name: "should work for PT_LINK user token payments without type",
      payments: [{
        amount: { amountToken: '1', },
        meta: { secret: mkHash("0xff"), },
        recipient: emptyAddress,
      }],
    },
    {
      name: "should fail for PT_LINK user token payments if secret is not provided",
      payments: [{
        amount: { amountToken: '1', },
        type: 'PT_LINK' as PurchasePaymentType,
        recipient: emptyAddress,
      }],
      fails: /Secret is not present/,
    },
    {
      name: 'should fail for PT_LINK user token payments if secret is not provided',
      payments: [{
        amount: { amountToken: '1', },
        type: 'PT_LINK' as PurchasePaymentType,
        meta: { secret: 'secret' },
        recipient: emptyAddress,
      }],
      fails: /Secret is not hex string/,
    },
    {
      name: "should work for a single thread payment to a receiver",
      payments: [{
        amount: { amountToken: '1', },
        type: 'PT_THREAD' as PurchasePaymentType,
        recipient: receiver,
      }]
    },
    {
      name: "should work for a thread payment to a different receiver",
=======
  // channel and custodial payments
  it('should work for `PT_CHANNEL` user to hub token payments', async () => {
    await connext.start()
    await connext.buyController.buy({
      meta: {},
      payments: [
        {
          amount: { amountToken: '1' },
          type: 'PT_CHANNEL',
          meta: {},
          recipient: hubAddress,
        },
      ],
    })

    await new Promise(res => setTimeout(res, 20))

    // hub should receive the user-signed update
    connext.mockHub.assertReceivedUpdate({
      reason: 'Payment',
      args: {
        amountToken: '1',
        amountWei: '0',
        recipient: 'hub',
      } as PaymentArgs,
      sigUser: true,
      sigHub: false,
    })
  })

  it('should work for PT_CUSTODIAL user to hub token payments', async () => {
    await connext.start()
    await connext.buyController.buy({
      meta: {},
      payments: [
        {
          amount: { amountToken: '1', },
          type: 'PT_CUSTODIAL' as PurchasePaymentType,
          meta: {},
          recipient: receiver,
        },
      ],
    })

    await new Promise(res => setTimeout(res, 20))

    // hub should receive the user-signed update
    connext.mockHub.assertReceivedUpdate({
      reason: 'Payment',
      args: {
        amountToken: '1',
        amountWei: '0',
        recipient: 'hub',
      } as PaymentArgs,
      sigUser: true,
      sigHub: false,
    })
  })

  it('should fail for invalid `PT_CHANNEL` user to hub payments', async () => {
    await connext.start()
    await assert.isRejected(connext.buyController.buy({
      meta: {},
      payments: [
        {
          amount: { amountToken: '1', amountWei: '10' },
          type: 'PT_CHANNEL',
          meta: {},
          recipient: receiver,
        },
      ],
    }), /User does not have sufficient Wei balance for a transfer of value/)
  })

  it('should fail for invalid `PT_CUSTODIAL` user to hub payments', async () => {
    await connext.start()
    await assert.isRejected(connext.buyController.buy({
      meta: {},
      payments: [
        {
          amount: { amountToken: '1', amountWei: '10' },
          type: 'PT_CUSTODIAL',
          meta: {},
          recipient: receiver,
        },
      ],
    }), /User does not have sufficient Wei balance for a transfer of value/)
  })

  // testing linked payments
  it('should work for `PT_LINK` user token payments', async () => {
    await connext.start()
    await connext.buyController.buy({
      meta: {},
      payments: [
        {
          amount: { amountToken: '1', },
          type: 'PT_LINK' as PurchasePaymentType,
          meta: { secret: connext.generateSecret() },
          recipient: eth.constants.AddressZero,
        },
      ],
    })

    await new Promise(res => setTimeout(res, 20))

    // hub should receive the user-signed update
    connext.mockHub.assertReceivedUpdate({
      reason: 'Payment',
      args: {
        amountToken: '1',
        amountWei: '0',
        recipient: 'hub',
      } as PaymentArgs,
      sigUser: true,
      sigHub: false,
    })
  })

  it('should fail for `PT_LINK` user token payments if secret is not provided', async () => {
    await connext.start()
    await assert.isRejected(connext.buyController.buy({
      meta: {},
      payments: [
        {
          amount: { amountToken: '1', },
          type: 'PT_LINK' as PurchasePaymentType,
          meta: {},
          recipient: eth.constants.AddressZero,
        },
      ],
    }), /Secret is not present/)
  })

  it('should fail for `PT_LINK` user token payments if secret is not provided', async () => {
    await connext.start()
    await assert.isRejected(connext.buyController.buy({
      meta: {},
      payments: [
        {
          amount: { amountToken: '1', },
          type: 'PT_LINK' as PurchasePaymentType,
          meta: { secret: 'secret' },
          recipient: eth.constants.AddressZero,
        },
      ],
    }), /Secret is not hex string/)
  })

  // testing sync response from hub
  it('should work for hub to user token payments', async () => {
    mockStore.setSyncResultsFromHub([{
      type: "channel",
      update: {
        reason: "Payment",
        args: {
          recipient: "user",
          amountToken: '1',
          amountWei: '0',
        } as PaymentArgs,
        txCount: 1,
        sigHub: mkHash('0x51512'),
        createdOn: new Date()
      },
    }])
    connext = new MockConnextInternal({ user, store: mockStore.createStore() })

    await connext.start()

    await new Promise(res => setTimeout(res, 20))
    connext.mockHub.assertReceivedUpdate({
      reason: 'Payment',
      args: {
        amountToken: '1',
        amountWei: '0',
        recipient: 'user',
      } as PaymentArgs,
      sigUser: true,
      sigHub: true,
    })
  })

  it('should fail for invalid payments from hub to user', async () => {
    mockStore.setSyncResultsFromHub([{
      type: "channel",
      update: {
        reason: "Payment",
        args: {
          recipient: "user",
          amountToken: '-1',
          amountWei: '0',
        } as PaymentArgs,
        txCount: 1,
        sigHub: mkHash('0x51512'),
        createdOn: new Date()
      },
    }])
    connext = new MockConnextInternal({ user, store: mockStore.createStore() })

    await assert.isRejected(connext.start(), /There were 1 negative fields detected/)
  })

  it('should fail if the update returned by hub to sync queue is unsigned by hub', async () => {
    mockStore.setSyncResultsFromHub([{
      type: "channel",
      update: {
        reason: "Payment",
        args: {
          recipient: "hub",
          amountToken: '1',
          amountWei: '1',
        } as PaymentArgs,
        txCount: 1,
        sigHub: '',
      },
    }])
    connext = new MockConnextInternal({ user, store: mockStore.createStore() })

    await assert.isRejected(connext.start(), /sigHub not detected in update/)
  })

  it('should fail if the update returned by hub to sync queue is unsigned by user and directed to hub', async () => {
    mockStore.setSyncResultsFromHub([{
      type: "channel",
      update: {
        reason: "Payment",
        args: {
          recipient: "hub",
          amountToken: '1',
          amountWei: '1',
        } as PaymentArgs,
        txCount: 1,
        sigHub: mkHash('0x90283'),
        sigUser: '',
      },
    }])
    connext = new MockConnextInternal({ user, store: mockStore.createStore() })

    await assert.isRejected(connext.start(), /sigUser not detected in update/)
  })


  it('should work for a single thread payment to a receiver', async () => {
    await connext.start()
    await connext.buyController.buy({
      meta: {},
      payments: [
        {
          amount: { amountToken: '1', },
          type: 'PT_THREAD' as PurchasePaymentType,
          meta: {},
          recipient: receiver,
        },
      ],
    })

    // has thread update
    const syncResultsFromHub = connext.store.getState().runtime.syncResultsFromHub

    assert.containSubset(syncResultsFromHub[0], {
      type: "thread",
      update: {
        state: {
          threadId: 1,
          balanceWeiSender: '0',
          balanceWeiReceiver: '0',
          balanceTokenSender: '0',
          balanceTokenReceiver: '1',
          txCount: 1,
        }
      }
    })

    await new Promise(res => setTimeout(res, 20))
    // should open thread
    connext.mockHub.assertReceivedUpdate({
      reason: 'OpenThread',
      args: {
        balanceTokenSender: '1',
        balanceWeiSender: '0',
        balanceTokenReceiver: '0',
        balanceWeiReceiver: '0',
      },
      sigUser: true,
      sigHub: false,
    })
  })

  it('should work for a thread payment to a different receiver', async () => {
    await connext.start()
    await connext.buyController.buy({
      meta: {},
>>>>>>> 594cdd27
      payments: [
        {
          amount: { amountToken: '1', amountWei: '0' },
          type: 'PT_THREAD',
          recipient: receiver,
        },
        {
          amount: { amountToken: '0', amountWei: '1' },
          type: 'PT_THREAD',
          recipient: receiver2,
        },
      ]
    },
    {
      name: "should work for mixed payments",
      payments: [
        {
          amount: { amountToken: '1', amountWei: '0' },
          type: 'PT_THREAD',
          recipient: receiver,
        },
        {
          amount: { amountToken: '1', amountWei: '0' },
          type: 'PT_LINK',
<<<<<<< HEAD
          meta: { secret: mkHash("0xff"), },
          recipient: emptyAddress,
=======
          meta: { secret: connext.generateSecret() },
          recipient: eth.constants.AddressZero,
>>>>>>> 594cdd27
        },
      ],
    }
  ], ({ name, payments, fails, meta }) => {
    it(name, async () => {
      await connext.start()

      if (fails) {
        await assert.isRejected(
          connext.buyController.buy({
            meta: meta || {},
            payments: payments as any,
          }),
          fails
        )
        return
      }

      await connext.buyController.buy({
        meta: meta || {},
        payments: payments as any,
      })

      await new Promise(res => setTimeout(res, 20))

      // hub should receive the user-signed update
      for (const p of payments) {
        // is hub to user payment?
        const isUser = p.recipient == connext.opts.user!
        // is thread payment?
        if ((p as PurchasePayment).type) {
          // check that user has sent thread update
          const syncRes = connext.store.getState().runtime.syncResultsFromHub
          for (const res of syncRes) {
            assert.containSubset(res, {
              type: "thread",
              update: {
                state: {
                  balanceWeiSender: '0',
                  balanceWeiReceiver: (p.amount as Payment).amountWei || '0',
                  balanceTokenSender: '0',
                  balanceTokenReceiver: (p.amount as Payment).amountToken || '0',
                  txCount: 1,
                  receiver: p.recipient
                }
              }
            })
          }
          // check that there is an open thread
          await new Promise(r => setTimeout(r, 20))

          connext.mockHub.assertReceivedUpdate({
            reason: 'OpenThread',
            args: {
              balanceWeiReceiver: '0',
              balanceWeiSender: (p.amount as Payment).amountWei || '0',
              balanceTokenReceiver: '0',
              balanceTokenSender: (p.amount as Payment).amountToken || '0',
            },
            sigUser: true,
            sigHub: false,
          })

          continue
        }

        connext.mockHub.assertReceivedUpdate({
          reason: 'Payment',
          args: {
            amountToken: (p.amount as Payment).amountToken || '0',
            amountWei: (p.amount as Payment).amountWei || '0',
            recipient: isUser ? 'user' : 'hub',
          } as PaymentArgs,
          sigUser: true,
          sigHub: isUser,
        })
      }
    })
  })

  afterEach(async () => {
    await connext.stop()
  })
})<|MERGE_RESOLUTION|>--- conflicted
+++ resolved
@@ -1,17 +1,24 @@
-<<<<<<< HEAD
-import { assert, mkAddress, mkHash, parameterizedTests, assertThreadStateEqual } from '../testing';
-import { MockConnextInternal, MockStore, MockHub } from '../testing/mocks'
-import { PaymentArgs, PurchasePaymentType, PurchasePaymentRequest, Payment, SyncResult, PurchasePayment } from '../types';
-import { emptyAddress } from '../Utils';
-import Web3 from 'web3';
-=======
-import { ethers as eth } from 'ethers';
-import { assert, mkAddress, mkHash } from '../testing';
-import { MockConnextInternal, MockStore, MockHub } from '../testing/mocks'
-import { PaymentArgs, PurchasePaymentType, PurchasePaymentRequest } from '../types';
->>>>>>> 594cdd27
+import { ethers as eth } from 'ethers'
+
+import {
+  assert,
+  assertThreadStateEqual,
+  mkAddress,
+  mkHash,
+  parameterizedTests,
+} from '../testing'
+import { MockConnextInternal, MockHub, MockStore } from '../testing/mocks'
+import {
+  Payment,
+  PaymentArgs,
+  PurchasePayment,
+  PurchasePaymentRequest,
+  PurchasePaymentType,
+  SyncResult,
+} from '../types'
+
 // @ts-ignore
-global.fetch = require('node-fetch-polyfill');
+global.fetch = require('node-fetch-polyfill')
 
 describe("BuyController: assignPaymentTypes", () => {
   let connext: MockConnextInternal
@@ -134,7 +141,6 @@
     secret = connext.generateSecret()
   })
 
-<<<<<<< HEAD
   parameterizedTests([
     {
       name: 'should work for PT_CHANNEL user to hub token payments',
@@ -186,7 +192,7 @@
         amount: { amountToken: '1', },
         type: 'PT_LINK',
         meta: { secret: mkHash("0xff"), },
-        recipient: emptyAddress,
+        recipient: eth.constants.AddressZero,
       }],
     },
     {
@@ -194,7 +200,7 @@
       payments: [{
         amount: { amountToken: '1', },
         meta: { secret: mkHash("0xff"), },
-        recipient: emptyAddress,
+        recipient: eth.constants.AddressZero,
       }],
     },
     {
@@ -202,7 +208,7 @@
       payments: [{
         amount: { amountToken: '1', },
         type: 'PT_LINK' as PurchasePaymentType,
-        recipient: emptyAddress,
+        recipient: eth.constants.AddressZero,
       }],
       fails: /Secret is not present/,
     },
@@ -212,7 +218,7 @@
         amount: { amountToken: '1', },
         type: 'PT_LINK' as PurchasePaymentType,
         meta: { secret: 'secret' },
-        recipient: emptyAddress,
+        recipient: eth.constants.AddressZero,
       }],
       fails: /Secret is not hex string/,
     },
@@ -226,300 +232,6 @@
     },
     {
       name: "should work for a thread payment to a different receiver",
-=======
-  // channel and custodial payments
-  it('should work for `PT_CHANNEL` user to hub token payments', async () => {
-    await connext.start()
-    await connext.buyController.buy({
-      meta: {},
-      payments: [
-        {
-          amount: { amountToken: '1' },
-          type: 'PT_CHANNEL',
-          meta: {},
-          recipient: hubAddress,
-        },
-      ],
-    })
-
-    await new Promise(res => setTimeout(res, 20))
-
-    // hub should receive the user-signed update
-    connext.mockHub.assertReceivedUpdate({
-      reason: 'Payment',
-      args: {
-        amountToken: '1',
-        amountWei: '0',
-        recipient: 'hub',
-      } as PaymentArgs,
-      sigUser: true,
-      sigHub: false,
-    })
-  })
-
-  it('should work for PT_CUSTODIAL user to hub token payments', async () => {
-    await connext.start()
-    await connext.buyController.buy({
-      meta: {},
-      payments: [
-        {
-          amount: { amountToken: '1', },
-          type: 'PT_CUSTODIAL' as PurchasePaymentType,
-          meta: {},
-          recipient: receiver,
-        },
-      ],
-    })
-
-    await new Promise(res => setTimeout(res, 20))
-
-    // hub should receive the user-signed update
-    connext.mockHub.assertReceivedUpdate({
-      reason: 'Payment',
-      args: {
-        amountToken: '1',
-        amountWei: '0',
-        recipient: 'hub',
-      } as PaymentArgs,
-      sigUser: true,
-      sigHub: false,
-    })
-  })
-
-  it('should fail for invalid `PT_CHANNEL` user to hub payments', async () => {
-    await connext.start()
-    await assert.isRejected(connext.buyController.buy({
-      meta: {},
-      payments: [
-        {
-          amount: { amountToken: '1', amountWei: '10' },
-          type: 'PT_CHANNEL',
-          meta: {},
-          recipient: receiver,
-        },
-      ],
-    }), /User does not have sufficient Wei balance for a transfer of value/)
-  })
-
-  it('should fail for invalid `PT_CUSTODIAL` user to hub payments', async () => {
-    await connext.start()
-    await assert.isRejected(connext.buyController.buy({
-      meta: {},
-      payments: [
-        {
-          amount: { amountToken: '1', amountWei: '10' },
-          type: 'PT_CUSTODIAL',
-          meta: {},
-          recipient: receiver,
-        },
-      ],
-    }), /User does not have sufficient Wei balance for a transfer of value/)
-  })
-
-  // testing linked payments
-  it('should work for `PT_LINK` user token payments', async () => {
-    await connext.start()
-    await connext.buyController.buy({
-      meta: {},
-      payments: [
-        {
-          amount: { amountToken: '1', },
-          type: 'PT_LINK' as PurchasePaymentType,
-          meta: { secret: connext.generateSecret() },
-          recipient: eth.constants.AddressZero,
-        },
-      ],
-    })
-
-    await new Promise(res => setTimeout(res, 20))
-
-    // hub should receive the user-signed update
-    connext.mockHub.assertReceivedUpdate({
-      reason: 'Payment',
-      args: {
-        amountToken: '1',
-        amountWei: '0',
-        recipient: 'hub',
-      } as PaymentArgs,
-      sigUser: true,
-      sigHub: false,
-    })
-  })
-
-  it('should fail for `PT_LINK` user token payments if secret is not provided', async () => {
-    await connext.start()
-    await assert.isRejected(connext.buyController.buy({
-      meta: {},
-      payments: [
-        {
-          amount: { amountToken: '1', },
-          type: 'PT_LINK' as PurchasePaymentType,
-          meta: {},
-          recipient: eth.constants.AddressZero,
-        },
-      ],
-    }), /Secret is not present/)
-  })
-
-  it('should fail for `PT_LINK` user token payments if secret is not provided', async () => {
-    await connext.start()
-    await assert.isRejected(connext.buyController.buy({
-      meta: {},
-      payments: [
-        {
-          amount: { amountToken: '1', },
-          type: 'PT_LINK' as PurchasePaymentType,
-          meta: { secret: 'secret' },
-          recipient: eth.constants.AddressZero,
-        },
-      ],
-    }), /Secret is not hex string/)
-  })
-
-  // testing sync response from hub
-  it('should work for hub to user token payments', async () => {
-    mockStore.setSyncResultsFromHub([{
-      type: "channel",
-      update: {
-        reason: "Payment",
-        args: {
-          recipient: "user",
-          amountToken: '1',
-          amountWei: '0',
-        } as PaymentArgs,
-        txCount: 1,
-        sigHub: mkHash('0x51512'),
-        createdOn: new Date()
-      },
-    }])
-    connext = new MockConnextInternal({ user, store: mockStore.createStore() })
-
-    await connext.start()
-
-    await new Promise(res => setTimeout(res, 20))
-    connext.mockHub.assertReceivedUpdate({
-      reason: 'Payment',
-      args: {
-        amountToken: '1',
-        amountWei: '0',
-        recipient: 'user',
-      } as PaymentArgs,
-      sigUser: true,
-      sigHub: true,
-    })
-  })
-
-  it('should fail for invalid payments from hub to user', async () => {
-    mockStore.setSyncResultsFromHub([{
-      type: "channel",
-      update: {
-        reason: "Payment",
-        args: {
-          recipient: "user",
-          amountToken: '-1',
-          amountWei: '0',
-        } as PaymentArgs,
-        txCount: 1,
-        sigHub: mkHash('0x51512'),
-        createdOn: new Date()
-      },
-    }])
-    connext = new MockConnextInternal({ user, store: mockStore.createStore() })
-
-    await assert.isRejected(connext.start(), /There were 1 negative fields detected/)
-  })
-
-  it('should fail if the update returned by hub to sync queue is unsigned by hub', async () => {
-    mockStore.setSyncResultsFromHub([{
-      type: "channel",
-      update: {
-        reason: "Payment",
-        args: {
-          recipient: "hub",
-          amountToken: '1',
-          amountWei: '1',
-        } as PaymentArgs,
-        txCount: 1,
-        sigHub: '',
-      },
-    }])
-    connext = new MockConnextInternal({ user, store: mockStore.createStore() })
-
-    await assert.isRejected(connext.start(), /sigHub not detected in update/)
-  })
-
-  it('should fail if the update returned by hub to sync queue is unsigned by user and directed to hub', async () => {
-    mockStore.setSyncResultsFromHub([{
-      type: "channel",
-      update: {
-        reason: "Payment",
-        args: {
-          recipient: "hub",
-          amountToken: '1',
-          amountWei: '1',
-        } as PaymentArgs,
-        txCount: 1,
-        sigHub: mkHash('0x90283'),
-        sigUser: '',
-      },
-    }])
-    connext = new MockConnextInternal({ user, store: mockStore.createStore() })
-
-    await assert.isRejected(connext.start(), /sigUser not detected in update/)
-  })
-
-
-  it('should work for a single thread payment to a receiver', async () => {
-    await connext.start()
-    await connext.buyController.buy({
-      meta: {},
-      payments: [
-        {
-          amount: { amountToken: '1', },
-          type: 'PT_THREAD' as PurchasePaymentType,
-          meta: {},
-          recipient: receiver,
-        },
-      ],
-    })
-
-    // has thread update
-    const syncResultsFromHub = connext.store.getState().runtime.syncResultsFromHub
-
-    assert.containSubset(syncResultsFromHub[0], {
-      type: "thread",
-      update: {
-        state: {
-          threadId: 1,
-          balanceWeiSender: '0',
-          balanceWeiReceiver: '0',
-          balanceTokenSender: '0',
-          balanceTokenReceiver: '1',
-          txCount: 1,
-        }
-      }
-    })
-
-    await new Promise(res => setTimeout(res, 20))
-    // should open thread
-    connext.mockHub.assertReceivedUpdate({
-      reason: 'OpenThread',
-      args: {
-        balanceTokenSender: '1',
-        balanceWeiSender: '0',
-        balanceTokenReceiver: '0',
-        balanceWeiReceiver: '0',
-      },
-      sigUser: true,
-      sigHub: false,
-    })
-  })
-
-  it('should work for a thread payment to a different receiver', async () => {
-    await connext.start()
-    await connext.buyController.buy({
-      meta: {},
->>>>>>> 594cdd27
       payments: [
         {
           amount: { amountToken: '1', amountWei: '0' },
@@ -544,13 +256,8 @@
         {
           amount: { amountToken: '1', amountWei: '0' },
           type: 'PT_LINK',
-<<<<<<< HEAD
-          meta: { secret: mkHash("0xff"), },
-          recipient: emptyAddress,
-=======
-          meta: { secret: connext.generateSecret() },
+          meta: { secret: mkHash("0xff") },
           recipient: eth.constants.AddressZero,
->>>>>>> 594cdd27
         },
       ],
     }
