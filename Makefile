--- conflicted
+++ resolved
@@ -55,17 +55,13 @@
 	docker volume rm connext_database_dev connext_chain_dev || true
 	docker volume rm `docker volume ls -q | grep "[0-9a-f]\{64\}" | tr '\n' ' '` 2> /dev/null || true
 
-<<<<<<< HEAD
-clean: stop
-=======
 reset-client:
 	$(log_start)
 	rm -rf modules/client
 	git clone git@github.com:ConnextProject/connext-client.git --branch spank-stable modules/client
 	$(log_finish) && touch build/pull-client
 
-clean:
->>>>>>> d65eea39
+clean: stop
 	rm -rf build/*
 	rm -rf $(cwd)/modules/**/build
 	rm -rf $(cwd)/modules/**/dist
