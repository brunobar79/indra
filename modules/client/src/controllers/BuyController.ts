import { PurchaseRequest, PurchasePayment, PaymentArgs, } from '../types'
import { AbstractController } from './AbstractController'
import { getChannel } from '../lib/getChannel'
import { assertUnreachable } from '../lib/utils';
import { emptyAddress } from '../Utils';

// **********************************************//
//
//        How thread payments SHOULD work  
//
//          [Single payment threads]
//
// *********************************************//

// If sender: 
// 1. Buy Fn takes in {receiver, amountWei, amountToken}
// 2. Generates open thread state and sends to hub
// 3. Hub responds immediately with countersigned update
// 4. Generates thread payment state and sends to hub
// 5. Sender's client should then assume that the payment was completed (in the future, we could allow for refund if no response)
// 6. ^i.e. all future channel updates should be based off the LOWERED balance (hub balance shouldn't increase until closeThread confirmation occurs)
// 7. NOTE: For this to work, we have to allow multiple threads per sender-receiver combo

export default class BuyController extends AbstractController {
  public async buy(purchase: PurchaseRequest): Promise<{ purchaseId: string }> {
    /*
    purchase = {
      ...purchase,
      payments: purchase.payments.map(payment => ({
        ...payment,
        recipient: payment.recipient
      })),
    }
    */

    // Sign the payments
    const signedPayments: PurchasePayment[] = []

    // get starting state of the channel within the store
    // you must be able to process multiple thread or channel payments
    // with this as the initial state
    let curChannelState = getChannel(this.store)
    for (const payment of purchase.payments) {
      let newChannelState = null
      switch (payment.type) {
        case 'PT_THREAD':
          // Create a new thread for the payment value
          const { thread, channel } = await this.connext.threadsController.openThread(
            payment.recipient, 
            payment.amount
          )      

          // add thread payment to signed payments
          const state = await this.connext.signThreadState(
            this.validator.generateThreadPayment(thread, payment.amount)
          )

          signedPayments.push({
            ...payment,
            type: "PT_THREAD",
            update: { state }
          })

          // update new channel state
          newChannelState = channel

          // TODO: what happens if you have multiple thread payments
          // before your thread can be closed? (eg embedded payments)
          // PUNT on this -- AB
          break
        case 'PT_CHANNEL':
          const chanArgs: PaymentArgs = {
            recipient: 'hub',
            ...payment.amount
          }
          newChannelState = await this.connext.signChannelState(
            this.validator.generateChannelPayment(
              curChannelState,
              chanArgs,
            )
          )

          signedPayments.push({
            ...payment,
            type: 'PT_CHANNEL',
            update: {
              reason: 'Payment',
              args: chanArgs,
              sigUser: newChannelState.sigUser,
              txCount: newChannelState.txCountGlobal,
            },
          })
          break
        case 'PT_LINK':
          // the pt link payment type has 2 cases
          // 1. User is the sender, in which case it should
          //    be handled like normal channel updates
          // 2. User is the redeemer, in which case the response
          //    should be handled via the 'RedeemController', 
          //    where the user posts to a separate endpoint (not buy)

<<<<<<< HEAD
      if (payment.type != 'PT_CHANNEL' && payment.type != 'PT_CUSTODIAL')
        throw new Error('Invalid payment type: ' + payment.type)

      const args: PaymentArgs = {
        recipient: 'hub',
        ...payment.amount
      }
      const newChannelState = await this.connext.signChannelState(
        this.validator.generateChannelPayment(
          curChannelState,
          args,
        )
      )

      signedPayments.push({
        ...payment,
        type: payment.type as any,
        update: {
          reason: 'Payment',
          args: args,
          sigUser: newChannelState.sigUser,
          txCount: newChannelState.txCountGlobal,
        },
      })
=======
          // check that a secret exists
          if (!payment.secret) {
            throw new Error(`Secret is not present on linked payment, aborting purchase. Purchase: ${JSON.stringify(purchase, null, 2)}`)
          }

          const linkArgs: PaymentArgs = {
            recipient: 'hub',
            ...payment.amount
          }

          newChannelState = await this.connext.signChannelState(
            this.validator.generateChannelPayment(
              curChannelState,
              linkArgs,
            )
          )

          signedPayments.push({
            ...payment,
            type: 'PT_LINK',
            recipient: emptyAddress,
            update: {
              reason: 'Payment',
              args: linkArgs,
              sigUser: newChannelState.sigUser,
              txCount: newChannelState.txCountGlobal,
            },
          })
          break
        default:
          assertUnreachable(payment.type)   
      }

      if (!newChannelState) {
        throw new Error(`We should never get here. Something has gone wrong with 'assertUnreachable'. Buy controller could not generate new channel state.`)
      }
>>>>>>> a88c702b

      curChannelState = newChannelState
    }

    const res = await this.connext.hub.buy(purchase.meta, signedPayments)
    this.connext.syncController.handleHubSync(res.sync)
    return res
  }

}<|MERGE_RESOLUTION|>--- conflicted
+++ resolved
@@ -69,6 +69,7 @@
           // PUNT on this -- AB
           break
         case 'PT_CHANNEL':
+        case 'PT_CUSTODIAL':
           const chanArgs: PaymentArgs = {
             recipient: 'hub',
             ...payment.amount
@@ -82,7 +83,7 @@
 
           signedPayments.push({
             ...payment,
-            type: 'PT_CHANNEL',
+            type: payment.type as any,
             update: {
               reason: 'Payment',
               args: chanArgs,
@@ -99,32 +100,6 @@
           //    should be handled via the 'RedeemController', 
           //    where the user posts to a separate endpoint (not buy)
 
-<<<<<<< HEAD
-      if (payment.type != 'PT_CHANNEL' && payment.type != 'PT_CUSTODIAL')
-        throw new Error('Invalid payment type: ' + payment.type)
-
-      const args: PaymentArgs = {
-        recipient: 'hub',
-        ...payment.amount
-      }
-      const newChannelState = await this.connext.signChannelState(
-        this.validator.generateChannelPayment(
-          curChannelState,
-          args,
-        )
-      )
-
-      signedPayments.push({
-        ...payment,
-        type: payment.type as any,
-        update: {
-          reason: 'Payment',
-          args: args,
-          sigUser: newChannelState.sigUser,
-          txCount: newChannelState.txCountGlobal,
-        },
-      })
-=======
           // check that a secret exists
           if (!payment.secret) {
             throw new Error(`Secret is not present on linked payment, aborting purchase. Purchase: ${JSON.stringify(purchase, null, 2)}`)
@@ -161,7 +136,6 @@
       if (!newChannelState) {
         throw new Error(`We should never get here. Something has gone wrong with 'assertUnreachable'. Buy controller could not generate new channel state.`)
       }
->>>>>>> a88c702b
 
       curChannelState = newChannelState
     }
