--- conflicted
+++ resolved
@@ -1059,19 +1059,9 @@
     console.log('Found latest double signed state:', JSON.stringify(channelAndUpdate, null, 2))
     if (channelAndUpdate) {
       this.store.dispatch(actions.setChannelAndUpdate(channelAndUpdate))
-<<<<<<< HEAD
       
       // any updates from the withdrawal will be set via the 
       // channel and update reducer handlers
-=======
-
-      // update the latest valid state
-      const latestValid = await this.hub.getLatestStateNoPendingOps()
-      console.log('latestValid:', latestValid)
-      if (latestValid) {
-        this.store.dispatch(actions.setLatestValidState(latestValid))
-      }
->>>>>>> a65d27be
       // unconditionally update last thread update id, thread history
       const lastThreadUpdateId = await this.hub.getLastThreadUpdateId()
       console.log('lastThreadUpdateId:', lastThreadUpdateId)
