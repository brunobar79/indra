<<<<<<< HEAD
import { WithdrawalParameters, ChannelManagerChannelDetails, Sync, ThreadState, addSigToThreadState, ThreadStateUpdate, HubConfig } from './types'
=======
import { WithdrawalParameters, ChannelManagerChannelDetails, Sync, ThreadState, addSigToThreadState, ThreadStateUpdate, channelUpdateToUpdateRequest, ThreadHistoryItem } from './types'
>>>>>>> ff10cb93
import { DepositArgs, SignedDepositRequestProposal, Omit } from './types'
import { PurchaseRequest } from './types'
import { UpdateRequest } from './types'
import { createStore, Action, applyMiddleware } from 'redux'
require('dotenv').config()
import { EventEmitter } from 'events'
import Web3 = require('web3')
// local imports
import { ChannelManager as TypechainChannelManager } from './contract/ChannelManager'
import { default as ChannelManagerAbi } from './contract/ChannelManagerAbi'
import { Networking } from './helpers/networking'
import BuyController from './controllers/BuyController'
import DepositController from './controllers/DepositController'
import SyncController from './controllers/SyncController'
import StateUpdateController from './controllers/StateUpdateController'
import WithdrawalController from './controllers/WithdrawalController'
import { Utils } from './Utils'
import {
  Validator,
} from './validator'
import {
  ChannelState,
  ChannelStateUpdate,
  Payment,
  addSigToChannelState,
  SyncResult,
  ChannelRow,
  ThreadRow,
  UnsignedThreadState,
  UnsignedChannelState,
  PurchasePayment,
  PurchasePaymentHubResponse,
} from './types'
import { default as Logger } from "./lib/Logger";
import { ConnextStore, ConnextState, PersistentState } from "./state/store";
import { handleStateFlags } from './state/middleware'
import { reducers } from "./state/reducers";
import { isFunction, ResolveablePromise, timeoutPromise } from "./lib/utils";
import { toBN, mul } from './helpers/bn'
import { ExchangeController } from './controllers/ExchangeController'
import { ExchangeRates } from './state/ConnextState/ExchangeRates'
import CollateralController from "./controllers/CollateralController";
import * as actions from './state/actions';
import { AbstractController } from './controllers/AbstractController'
import { EventLog } from 'web3/types';
import { getChannel } from './lib/getChannel';
import ThreadsController from './controllers/ThreadsController';
import { getLastThreadUpdateId } from './lib/getLastThreadUpdateId';

type Address = string
// anytime the hub is sending us something to sign we need a verify method that verifies that the hub isn't being a jerk

/*********************************
 ****** CONSTRUCTOR TYPES ********
 *********************************/
// contract constructor options
export interface ContractOptions {
  hubAddress: string
  tokenAddress: string
}

// connext constructor options
// NOTE: could extend ContractOptions, doesnt for future readability
export interface ConnextOptions {
  web3: Web3
  hubUrl: string
  contractAddress?: string
  hubAddress?: Address
  hub?: IHubAPIClient
  tokenAddress?: Address
  tokenName?: string
}

export interface IHubAPIClient {
  getChannel(): Promise<ChannelRow>
  getChannelStateAtNonce(txCountGlobal: number): Promise<ChannelStateUpdate>
  getThreadInitialStates(): Promise<ThreadState[]>
  getIncomingThreads(): Promise<ThreadRow[]>
  getActiveThreads(): Promise<ThreadState[]>
  getLastThreadUpdateId(): Promise<number>
  getAllThreads(): Promise<ThreadState[]>
  getThreadByParties(partyB: Address, userIsSender: boolean): Promise<ThreadRow>
  sync(txCountGlobal: number, lastThreadUpdateId: number): Promise<Sync | null>
  getExchangerRates(): Promise<ExchangeRates> // TODO: name is typo
  buy<PurchaseMetaType=any, PaymentMetaType=any>(
    meta: PurchaseMetaType,
    payments: PurchasePayment<PaymentMetaType>[],
  ): Promise<PurchasePaymentHubResponse>
  requestDeposit(deposit: SignedDepositRequestProposal, txCount: number, lastThreadUpdateId: number): Promise<Sync>
  requestWithdrawal(withdrawal: WithdrawalParameters, txCountGlobal: number): Promise<Sync>
  requestExchange(weiToSell: string, tokensToSell: string, txCountGlobal: number): Promise<Sync>
  requestCollateral(txCountGlobal: number): Promise<Sync>
  updateHub(updates: UpdateRequest[], lastThreadUpdateId: number): Promise<{
    error: string | null
    updates: Sync
  }>
  updateThread(update: ThreadStateUpdate): Promise<ThreadStateUpdate>
<<<<<<< HEAD
  getLatestChannelState(): Promise<ChannelState | null>
  config(): Promise<HubConfig>
=======
  getLatestChannelStateAndUpdate(): Promise<{state: ChannelState, update: UpdateRequest} | null>
  getLatestStateNoPendingOps(): Promise<ChannelState | null>
>>>>>>> ff10cb93
}

class HubAPIClient implements IHubAPIClient {
  private user: Address
  private networking: Networking
  // private tokenName?: string

  constructor(user: Address, networking: Networking, tokenName?: string) {
    this.user = user
    this.networking = networking
    // this.tokenName = tokenName
  }

  async config(): Promise<HubConfig> {
    const res = await this.networking.get(`config`)
    return res.data
  }

  async getLatestStateNoPendingOps(): Promise<ChannelState | null> {
    try {
      const res = await this.networking.get(`channel/${this.user}/latest-no-pending`)
      if (!res.data) {
        return null
      }
      return res.data
    } catch (e) {
      if (e.status == 404) {
        console.log(`Channel not found for user ${this.user}`)
        return null
      }
      console.log('Error getting latest state no pending ops:', e)
      throw e
    }
  }

  async getLastThreadUpdateId(): Promise<number> {
    try {
      const res = await this.networking.get(`thread/${this.user}/last-update-id`)
      if (!res.data) {
        return 0
      }
      return res.data.latestThreadUpdateId
    } catch (e) {
      if (e.status == 404) {
        console.log(`Thread update not found for user ${this.user}`)
        return 0
      }
      console.log('Error getting latest state no pending ops:', e)
      throw e
    }
  }

  async getLatestChannelStateAndUpdate(): Promise<{state: ChannelState, update: UpdateRequest} | null> {
    try {
      const res = await this.networking.get(`channel/${this.user}/latest-update`)
      if (!res.data) {
        return null
      }
      return { state: res.data.state, update: channelUpdateToUpdateRequest(res.data) }
    } catch (e) {
      if (e.status == 404) {
        console.log(`Channel not found for user ${this.user}`)
        return null
      }
      console.log('Error getting latest state:', e)
      throw e
    }
  }

  async updateThread(update: ThreadStateUpdate): Promise<ThreadStateUpdate> {
    // 'POST /:sender/to/:receiver/update': 'doUpdateThread'
    try {
      const res = await this.networking.post(`thread/${update.state.sender}/to/${update.state.receiver}/update`, {
        update
      })
      return res.data
    } catch (e) {
      if (e.statusCode === 404) {
        throw new Error(`Thread not found for sender ${update.state.sender} and receiver ${update.state.receiver}`)
      }
      throw e
    }
  }

  async getChannel(): Promise<ChannelRow> {
    // get the current channel state and return it
    try {
      const res = await this.networking.get(`channel/${this.user}`)
      return res.data
    } catch (e) {
      if (e.statusCode === 404) {
        throw new Error(`Channel not found for user ${this.user}`)
      }
      throw e
    }
  }

  // return state at specified global nonce
  async getChannelStateAtNonce(
    txCountGlobal: number,
  ): Promise<ChannelStateUpdate> {
    // get the channel state at specified nonce
    try {
      const response = await this.networking.get(
        `channel/${this.user}/update/${txCountGlobal}`
      )
      return response.data
    } catch (e) {
      throw new Error(
        `Cannot find update for user ${this.user} at nonce ${txCountGlobal}, ${e.toString()}`
      )
    }
  }

  async getThreadInitialStates(): Promise<ThreadState[]> {
    // get the current channel state and return it
    const response = await this.networking.get(
      `thread/${this.user}/initial-states`,
    )
    if (!response.data) {
      return []
    }
    return response.data
  }

  async getActiveThreads(): Promise<ThreadState[]> {
    // get the current channel state and return it
    const response = await this.networking.get(
      `thread/${this.user}/active`,
    )
    if (!response.data) {
      return []
    }
    return response.data
  }

  async getAllThreads(): Promise<ThreadState[]> {
    // get the current channel state and return it
    const response = await this.networking.get(
      `thread/${this.user}/all`,
    )
    if (!response.data) {
      return []
    }
    return response.data
  }

  async getIncomingThreads(): Promise<ThreadRow[]> {
    // get the current channel state and return it
    const response = await this.networking.get(
      `thread/${this.user}/incoming`,
    )
    if (!response.data) {
      return []
    }
    return response.data
  }

  // return all threads between 2 addresses
  async getThreadByParties(
    partyB: Address,
    userIsSender: boolean,
  ): Promise<ThreadRow> {
    // get receiver threads
    const response = await this.networking.get(
      `thread/${userIsSender ? this.user : partyB}/to/${userIsSender ? partyB : this.user}`,
    )
    return response.data
  }

  // hits the hubs sync endpoint to return all actionable states
  async sync(
    txCountGlobal: number,
    lastThreadUpdateId: number
  ): Promise<Sync | null> {
    try {
      const res = await this.networking.get(
        `channel/${this.user}/sync?lastChanTx=${txCountGlobal}&lastThreadUpdateId=${lastThreadUpdateId}`,
      )
      return res.data
    } catch (e) {
      if (e.status === 404) {
        return null
      }
      throw e
    }
  }

  async getExchangerRates(): Promise<ExchangeRates> {
    const { data } = await this.networking.get('exchangeRate')
    return data.rates
  }

  async buy<PurchaseMetaType=any, PaymentMetaType=any>(
    meta: PurchaseMetaType,
    payments: PurchasePayment<PaymentMetaType>[],
  ): Promise<PurchasePaymentHubResponse> {
    const { data } = await this.networking.post('payments/purchase', { meta, payments })
    return data
  }

  // post to hub telling user wants to deposit
  requestDeposit = async (
    deposit: SignedDepositRequestProposal,
    txCount: number,
    lastThreadUpdateId: number,
  ): Promise<Sync> => {
    if (!deposit.sigUser) {
      throw new Error(`No signature detected on the deposit request. Deposit: ${deposit}, txCount: ${txCount}, lastThreadUpdateId: ${lastThreadUpdateId}`)
    }
    const response = await this.networking.post(
      `channel/${this.user}/request-deposit`,
      {
        depositWei: deposit.amountWei,
        depositToken: deposit.amountToken,
        sigUser: deposit.sigUser,
        lastChanTx: txCount,
        lastThreadUpdateId,
      },
    )
    return response.data
  }

  // post to hub telling user wants to withdraw
  requestWithdrawal = async (
    withdrawal: WithdrawalParameters,
    txCountGlobal: number
  ): Promise<Sync> => {
    const response = await this.networking.post(
      `channel/${this.user}/request-withdrawal`,
      { ...withdrawal, lastChanTx: txCountGlobal },
    )
    return response.data
  }

  async requestExchange(weiToSell: string, tokensToSell: string, txCountGlobal: number): Promise<Sync> {
    const { data } = await this.networking.post(
      `channel/${this.user}/request-exchange`,
      { weiToSell, tokensToSell, lastChanTx: txCountGlobal }
    )
    return data
  }

  // performer calls this when they wish to start a show
  // return the proposed deposit fro the hub which should then be verified and cosigned
  requestCollateral = async (txCountGlobal: number): Promise<Sync> => {
    // post to hub
    const response = await this.networking.post(
      `channel/${this.user}/request-collateralization`,
      {
        lastChanTx: txCountGlobal
      },
    )
    return response.data
  }

  // post to hub to batch verify state updates
  updateHub = async (
    updates: UpdateRequest[],
    lastThreadUpdateId: number,
  ): Promise<{ error: string | null, updates: Sync }> => {
    // post to hub
    const response = await this.networking.post(
      `channel/${this.user}/update`,
      {
        lastThreadUpdateId,
        updates,
      },
    )
    return response.data
  }
}

// connext constructor options
// NOTE: could extend ContractOptions, doesnt for future readability
export interface ConnextOptions {
  web3: Web3
  hubUrl: string
  contractAddress?: string
  hubAddress?: Address
  hub?: IHubAPIClient
  tokenAddress?: Address
  // tokenName?: string
}

export abstract class IWeb3TxWrapper {
  abstract awaitEnterMempool(): Promise<void>

  abstract awaitFirstConfirmation(): Promise<void>
}

/**
 * A wrapper around the Web3 PromiEvent
 * (https://web3js.readthedocs.io/en/1.0/callbacks-promises-events.html#promievent)
 * that makes the different `await` behaviors explicit.
 *
 * For example:
 *
 *   > const tx = channelManager.userAuthorizedUpdate(...)
 *   > await tx.awaitEnterMempool()
 */
export class Web3TxWrapper extends IWeb3TxWrapper {
  private tx: any

  private address: string
  private name: string
  private onTxHash = new ResolveablePromise<void>()
  private onFirstConfirmation = new ResolveablePromise<void>()

  constructor(address: string, name: string, tx: any) {
    super()

    this.address = address
    this.name = name
    this.tx = tx

    tx.once('transactionHash', (hash: string) => {
      console.log(`Sending ${this.name} to ${this.address}: in mempool: ${hash}`)
      this.onTxHash.resolve()
    })

    tx.once('confirmation', (confirmation: number, receipt: any) => {
      console.log(`Sending ${this.name} to ${this.address}: confirmed:`, receipt)
      this.onFirstConfirmation.resolve()
    })
  }

  awaitEnterMempool(): Promise<void> {
    return this.onTxHash as any
  }

  awaitFirstConfirmation(): Promise<void> {
    return this.onFirstConfirmation as any
  }
}

export type ChannelManagerChannelDetails = {
  txCountGlobal: number
  txCountChain: number
  threadRoot: string
  threadCount: number
  exitInitiator: string
  channelClosingTime: number
  status: string
}

export interface IChannelManager {
  gasMultiple: number
  userAuthorizedUpdate(state: ChannelState): Promise<IWeb3TxWrapper>
  getPastEvents(user: Address, eventName: string, fromBlock: number): Promise<EventLog[]>
  getChannelDetails(user: string): Promise<ChannelManagerChannelDetails>
  startExit(state: ChannelState): Promise<IWeb3TxWrapper>
  startExitWithUpdate(state: ChannelState): Promise<IWeb3TxWrapper>
  emptyChannelWithChallenge(state: ChannelState): Promise<IWeb3TxWrapper>
  emptyChannel(state: ChannelState): Promise<IWeb3TxWrapper>
  startExitThread(state: ChannelState, threadState: ThreadState, proof: any): Promise<IWeb3TxWrapper>
  startExitThreadWithUpdate(state: ChannelState, threadInitialState: ThreadState, threadUpdateState: ThreadState, proof: any): Promise<IWeb3TxWrapper>
  challengeThread(state: ChannelState, threadState: ThreadState): Promise<IWeb3TxWrapper>
  emptyThread(state: ChannelState, threadState: ThreadState, proof: any): Promise<IWeb3TxWrapper>
  nukeThreads(state: ChannelState): Promise<IWeb3TxWrapper>
}

export class ChannelManager implements IChannelManager {
  address: string
  cm: TypechainChannelManager
  gasMultiple: number

  constructor(web3: any, address: string, gasMultiple: number) {
    this.address = address
    this.cm = new web3.eth.Contract(ChannelManagerAbi.abi, address) as any
    this.gasMultiple = gasMultiple
  }

  async getPastEvents(user: Address, eventName: string, fromBlock: number) {
    const events = await this.cm.getPastEvents(
      eventName,
      {
        filter: { user },
        fromBlock,
        toBlock: "latest",
      }
    )
    return events
  }

  async userAuthorizedUpdate(state: ChannelState) {
    // deposit on the contract
    const call = this.cm.methods.userAuthorizedUpdate(
      state.recipient, // recipient
      [
        state.balanceWeiHub,
        state.balanceWeiUser,
      ],
      [
        state.balanceTokenHub,
        state.balanceTokenUser,
      ],
      [
        state.pendingDepositWeiHub,
        state.pendingWithdrawalWeiHub,
        state.pendingDepositWeiUser,
        state.pendingWithdrawalWeiUser,
      ],
      [
        state.pendingDepositTokenHub,
        state.pendingWithdrawalTokenHub,
        state.pendingDepositTokenUser,
        state.pendingWithdrawalTokenUser,
      ],
      [state.txCountGlobal, state.txCountChain],
      state.threadRoot,
      state.threadCount,
      state.timeout,
      state.sigHub!,
    )

    const sendArgs = {
      from: state.user,
      value: state.pendingDepositWeiUser,
    } as any
    const gasEstimate = await call.estimateGas(sendArgs)
    
    sendArgs.gas = toBN(Math.ceil(gasEstimate * this.gasMultiple))
    return new Web3TxWrapper(this.address, 'userAuthorizedUpdate', call.send(sendArgs))
  }

  async startExit(state: ChannelState) {
    const call = this.cm.methods.startExit(
      state.user
    )

    const sendArgs = {
      from: state.user,
      value: 0,
    } as any
    const gasEstimate = await call.estimateGas(sendArgs)
    sendArgs.gas = toBN(gasEstimate * this.gasMultiple)
    return new Web3TxWrapper(this.address, 'startExit', call.send(sendArgs))
  }

  async startExitWithUpdate(state: ChannelState) {
    const call = this.cm.methods.startExitWithUpdate(
      [ state.user, state.recipient ],
      [
        state.balanceWeiHub,
        state.balanceWeiUser,
      ],
      [
        state.balanceTokenHub,
        state.balanceTokenUser,
      ],
      [
        state.pendingDepositWeiHub,
        state.pendingWithdrawalWeiHub,
        state.pendingDepositWeiUser,
        state.pendingWithdrawalWeiUser,
      ],
      [
        state.pendingDepositTokenHub,
        state.pendingWithdrawalTokenHub,
        state.pendingDepositTokenUser,
        state.pendingWithdrawalTokenUser,
      ],
      [state.txCountGlobal, state.txCountChain],
      state.threadRoot,
      state.threadCount,
      state.timeout,
      state.sigHub as string,
      state.sigUser as string,
    )

    const sendArgs = {
      from: state.user,
      value: 0,
    } as any
    const gasEstimate = await call.estimateGas(sendArgs)
    sendArgs.gas = toBN(gasEstimate * this.gasMultiple)
    return new Web3TxWrapper(this.address, 'startExitWithUpdate', call.send(sendArgs))
  }

  async emptyChannelWithChallenge(state: ChannelState) {
    const call = this.cm.methods.emptyChannelWithChallenge(
      [ state.user, state.recipient ],
      [
        state.balanceWeiHub,
        state.balanceWeiUser,
      ],
      [
        state.balanceTokenHub,
        state.balanceTokenUser,
      ],
      [
        state.pendingDepositWeiHub,
        state.pendingWithdrawalWeiHub,
        state.pendingDepositWeiUser,
        state.pendingWithdrawalWeiUser,
      ],
      [
        state.pendingDepositTokenHub,
        state.pendingWithdrawalTokenHub,
        state.pendingDepositTokenUser,
        state.pendingWithdrawalTokenUser,
      ],
      [state.txCountGlobal, state.txCountChain],
      state.threadRoot,
      state.threadCount,
      state.timeout,
      state.sigHub as string,
      state.sigUser as string,
    )

    const sendArgs = {
      from: state.user,
      value: 0,
    } as any
    const gasEstimate = await call.estimateGas(sendArgs)
    sendArgs.gas = toBN(gasEstimate * this.gasMultiple)
    return new Web3TxWrapper(this.address, 'emptyChannelWithChallenge', call.send(sendArgs))
  }

  async emptyChannel(state: ChannelState) {
    const call = this.cm.methods.emptyChannel(
      state.user,
    )

    const sendArgs = {
      from: state.user,
      value: 0,
    } as any
    const gasEstimate = await call.estimateGas(sendArgs)
    sendArgs.gas = toBN(gasEstimate * this.gasMultiple)
    return new Web3TxWrapper(this.address, 'emptyChannel', call.send(sendArgs))
  }

  async startExitThread(state: ChannelState, threadState: ThreadState, proof: any) {
    const call = this.cm.methods.startExitThread(
      state.user,
      threadState.sender,
      threadState.receiver,
      threadState.threadId,
      [threadState.balanceWeiSender, threadState.balanceWeiReceiver],
      [threadState.balanceTokenSender, threadState.balanceTokenReceiver],
      proof,
      threadState.sigA,
    )

    const sendArgs = {
      from: state.user,
      value: 0,
    } as any
    const gasEstimate = await call.estimateGas(sendArgs)
    sendArgs.gas = toBN(gasEstimate * this.gasMultiple)
    return new Web3TxWrapper(this.address, 'startExitThread', call.send(sendArgs))
  }

  async startExitThreadWithUpdate(state: ChannelState, threadInitialState: ThreadState, threadUpdateState: ThreadState, proof: any) {
    const call = this.cm.methods.startExitThreadWithUpdate(
      state.user,
      [threadInitialState.sender, threadInitialState.receiver],
      threadInitialState.threadId,
      [threadInitialState.balanceWeiSender, threadInitialState.balanceWeiReceiver],
      [threadInitialState.balanceTokenSender, threadInitialState.balanceTokenReceiver],
      proof,
      threadInitialState.sigA,
      [threadUpdateState.balanceWeiSender, threadUpdateState.balanceWeiReceiver],
      [threadUpdateState.balanceTokenSender, threadUpdateState.balanceTokenReceiver],
      threadUpdateState.txCount,
      threadUpdateState.sigA
    )

    const sendArgs = {
      from: state.user,
      value: 0,
    } as any
    const gasEstimate = await call.estimateGas(sendArgs)
    sendArgs.gas = toBN(gasEstimate * this.gasMultiple)
    return new Web3TxWrapper(this.address, 'startExitThreadWithUpdate', call.send(sendArgs))
  }

  async challengeThread(state: ChannelState, threadState: ThreadState) {
    const call = this.cm.methods.challengeThread(
      threadState.sender, 
      threadState.receiver,
      threadState.threadId,
      [threadState.balanceWeiSender, threadState.balanceWeiReceiver],
      [threadState.balanceTokenSender, threadState.balanceTokenReceiver],
      threadState.txCount,
      threadState.sigA
    )

    const sendArgs = {
      from: state.user,
      value: 0,
    } as any
    const gasEstimate = await call.estimateGas(sendArgs)
    sendArgs.gas = toBN(gasEstimate * this.gasMultiple)
    return new Web3TxWrapper(this.address, 'challengeThread', call.send(sendArgs))
  }

  async emptyThread(state: ChannelState, threadState: ThreadState, proof: any) {
    const call = this.cm.methods.emptyThread(
      state.user,
      threadState.sender,
      threadState.receiver,
      threadState.threadId,
      [threadState.balanceWeiSender, threadState.balanceWeiReceiver],
      [threadState.balanceTokenSender, threadState.balanceTokenReceiver],
      proof,
      threadState.sigA,
    )

    const sendArgs = {
      from: state.user,
      value: 0,
    } as any
    const gasEstimate = await call.estimateGas(sendArgs)
    sendArgs.gas = toBN(gasEstimate * this.gasMultiple)
    return new Web3TxWrapper(this.address, 'emptyThread', call.send(sendArgs))
  }

  async nukeThreads(state: ChannelState) {
    const call = this.cm.methods.nukeThreads(
      state.user
    )

    const sendArgs = {
      from: state.user,
      value: 0,
    } as any
    const gasEstimate = await call.estimateGas(sendArgs)
    sendArgs.gas = toBN(gasEstimate * this.gasMultiple)
    return new Web3TxWrapper(this.address, 'nukeThreads', call.send(sendArgs))
  }

  async getChannelDetails(user: string): Promise<ChannelManagerChannelDetails> {
    const res = await this.cm.methods.getChannelDetails(user).call({ from: user })
    return {
      txCountGlobal: +res[0],
      txCountChain: +res[1],
      threadRoot: res[2],
      threadCount: +res[3],
      exitInitiator: res[4],
      channelClosingTime: +res[5],
      status: res[6],
    }
  }

}

export interface ConnextClientOptions {
  web3: Web3
  hubUrl: string
  contractAddress?: string
  hubAddress?: Address
  tokenAddress?: Address
  tokenName?: string
  user: string
  gasMultiple?: number

  // Clients should pass in these functions which the ConnextClient will use
  // to save and load the persistent portions of its internal state (channels,
  // threads, etc).
  loadState?: () => Promise<string | null>
  saveState?: (state: string) => Promise<any>

  getLogger?: (name: string) => Logger

  // Optional, useful for dependency injection
  hub?: IHubAPIClient
  store?: ConnextStore
  contract?: IChannelManager
}

function hubConfigToClientOpts(config: HubConfig) {
  return {
    contractAddress: config.channelManagerAddress,
    hubAddress: config.hubAddress,
    tokenAddress: config.tokenAddress,
  }
}

/**
 * Used to get an instance of ConnextClient.
 */
export async function getConnextClient(opts: ConnextClientOptions): Promise<ConnextClient> {
  // create a new hub and pass into the client
  let hub = opts.hub
  if (!hub) {
    hub = new HubAPIClient(
      opts.user,
      new Networking(opts.hubUrl),
    )
  }
  const hubOpts = hubConfigToClientOpts(await hub.config())
  let merged = {}
  for (let k in opts) {
    if ((opts as any)[k]) {
      continue
    }
    (merged as any)[k] = (hubOpts as any)[k]
  }
  
  return new ConnextInternal(({ ...merged, hub }) as any)
}

/**
 * The external interface to the Connext client, used by the Wallet.
 *
 * Create an instance with:
 *
 *  > const client = getConnextClient({...})
 *  > client.start() // start polling
 *  > client.on('onStateChange', state => {
 *  .   console.log('Connext state changed:', state)
 *  . })
 *
 */
export abstract class ConnextClient extends EventEmitter {
  opts: ConnextClientOptions
  internal: ConnextInternal

  constructor(opts: ConnextClientOptions) {
    super()

    this.opts = opts
    this.internal = this as any
  }

  /**
   * Starts the stateful portions of the Connext client.
   *
   * Note: the full implementation lives in ConnextInternal.
   */
  async start() {
  }

  /**
   * Stops the stateful portions of the Connext client.
   *
   * Note: the full implementation lives in ConnextInternal.
   */
  async stop() {
  }

  async deposit(payment: Payment): Promise<void> {
    await this.internal.depositController.requestUserDeposit(payment)
  }

  async exchange(toSell: string, currency: "wei" | "token"): Promise<void> {
    await this.internal.exchangeController.exchange(toSell, currency)
  }

  async buy(purchase: PurchaseRequest): Promise<{ purchaseId: string }> {
    return await this.internal.buyController.buy(purchase)
  }

  async withdraw(withdrawal: WithdrawalParameters): Promise<void> {
    await this.internal.withdrawalController.requestUserWithdrawal(withdrawal)
  }

  async requestCollateral(): Promise<void> {
    await this.internal.collateralController.requestCollateral()
  }
}

/**
 * The "actual" implementation of the Connext client. Internal components
 * should use this type, as it provides access to the various controllers, etc.
 */
export class ConnextInternal extends ConnextClient {
  store: ConnextStore
  hub: IHubAPIClient
  utils = new Utils()
  validator: Validator
  contract: IChannelManager

  // Controllers
  syncController: SyncController
  buyController: BuyController
  depositController: DepositController
  exchangeController: ExchangeController
  withdrawalController: WithdrawalController
  stateUpdateController: StateUpdateController
  collateralController: CollateralController
  threadsController: ThreadsController

  constructor(opts: ConnextClientOptions) {
    super(opts)

    // Internal things
    // The store shouldn't be used by anything before calling `start()`, so
    // leave it null until then.
    this.store = null as any

    console.log('Using hub', opts.hub ? 'provided by caller' : `at ${this.opts.hubUrl}`)
    this.hub = opts.hub || new HubAPIClient(
      this.opts.user,
      new Networking(this.opts.hubUrl),
      this.opts.tokenName,
    )

    this.validator = new Validator(opts.web3, opts.hubAddress)
    this.contract = opts.contract || new ChannelManager(opts.web3, opts.contractAddress, opts.gasMultiple || 1.5)

    // Controllers
    this.exchangeController = new ExchangeController('ExchangeController', this)
    this.syncController = new SyncController('SyncController', this)
    this.depositController = new DepositController('DepositController', this)
    this.buyController = new BuyController('BuyController', this)
    this.withdrawalController = new WithdrawalController('WithdrawalController', this)
    this.stateUpdateController = new StateUpdateController('StateUpdateController', this)
    this.collateralController = new CollateralController('CollateralController', this)
    this.threadsController = new ThreadsController('ThreadsController', this)
  }

  private getControllers(): AbstractController[] {
    const res: any[] = []
    for (let key of Object.keys(this)) {
      const val = (this as any)[key]
      const isController = (
        val &&
        isFunction(val['start']) &&
        isFunction(val['stop']) &&
        val !== this
      )
      if (isController)
        res.push(val)
    }
    return res
  }

  async withdrawal(params: WithdrawalParameters): Promise<void> {
    await this.withdrawalController.requestUserWithdrawal(params)
  }

  async syncConfig() {
    const config = await this.hub.config()
    const opts = this.opts
    const adjusted = Object.keys(opts).map(k => {
      if (k || Object.keys(opts).indexOf(k) == -1) {
        // user supplied, igonore
        return (opts as any)[k]
      }

      return (config as any)[k]
    })
    return adjusted
  }

  async start() {
    this.store = await this.getStore()
    this.store.subscribe(async () => {
      const state = this.store.getState()
      this.emit('onStateChange', state)
      await this._saveState(state)
    })

<<<<<<< HEAD
    // before starting controllers, sync values
    await this.syncConfig()
=======
    // TODO: appropriately set the latest
    // valid state ??
    const channelAndUpdate = await this.hub.getLatestChannelStateAndUpdate()
    console.log('Found latest double signed state:', JSON.stringify(channelAndUpdate, null, 2))
    if (channelAndUpdate) {
      this.store.dispatch(actions.setChannelAndUpdate(channelAndUpdate))
      
      // update the latest valid state
      const latestValid = await this.hub.getLatestStateNoPendingOps()
      console.log('latestValid:', latestValid)
      if (latestValid) {
        this.store.dispatch(actions.setLatestValidState(latestValid))
      }
      // unconditionally update last thread update id, thread history
      const lastThreadUpdateId = await this.hub.getLastThreadUpdateId()
      console.log('lastThreadUpdateId:', lastThreadUpdateId)
      this.store.dispatch(actions.setLastThreadUpdateId(lastThreadUpdateId))
      // extract thread history, sort by descending threadId
      const threadHistoryDuplicates = (await this.hub.getAllThreads()).map(t => {
        return {
          sender: t.sender,
          receiver: t.receiver,
          threadId: t.threadId,
        }
      }).sort((a, b) => b.threadId - a.threadId)
      console.log('threadHistoryDuplicates', threadHistoryDuplicates)
      // filter duplicates
      const threadHistory = threadHistoryDuplicates.filter((thread, i) => {
        const search = JSON.stringify({ 
          sender: thread.sender,
          receiver: thread.receiver
        })
        const elts = threadHistoryDuplicates.map(t => {
          return JSON.stringify({ sender: t.sender, receiver: t.receiver })
        })
        return elts.indexOf(search) == i
      })
      console.log('threadHistory:', threadHistory)
      this.store.dispatch(actions.setThreadHistory(threadHistory))

      // if thread count is greater than 0, update
      // activeThreads, initial states
      if (channelAndUpdate.state.threadCount > 0) {
        const initialStates = await this.hub.getThreadInitialStates()
        console.log('initialStates:', initialStates)
        this.store.dispatch(actions.setActiveInitialThreadStates(initialStates))

        const threadRows = await this.hub.getActiveThreads()
        console.log('threadRows:', threadRows)
        this.store.dispatch(actions.setActiveThreads(threadRows))
      }
    }
>>>>>>> ff10cb93

    // Start all controllers
    for (let controller of this.getControllers()) {
      console.log('Starting:', controller.name)
      await controller.start()
      console.log('Done!', controller.name, 'started.')
    }

    await super.start()
  }

  async stop() {
    // Stop all controllers
    for (let controller of this.getControllers())
      await controller.stop()

    await super.stop()
  }


  dispatch(action: Action): void {
    this.store.dispatch(action)
  }

  async signChannelState(state: UnsignedChannelState): Promise<ChannelState> {
    if (
      state.user != this.opts.user ||
      state.contractAddress != this.opts.contractAddress
    ) {
      throw new Error(
        `Refusing to sign channel state update which changes user or contract: ` +
        `expected user: ${this.opts.user}, expected contract: ${this.opts.contractAddress} ` +
        `actual state: ${JSON.stringify(state)}`
      )
    }

    const hash = this.utils.createChannelStateHash(state)

    const { user, hubAddress } = this.opts
    const sig = await (
      process.env.DEV || user === hubAddress
        ? this.opts.web3.eth.sign(hash, user)
        : (this.opts.web3.eth.personal.sign as any)(hash, user)
    )

    console.log(`Signing channel state ${state.txCountGlobal}: ${sig}`, state)
    return addSigToChannelState(state, sig, true)
  }

  async signThreadState(state: UnsignedThreadState): Promise<ThreadState> {
    const userInThread = state.sender == this.opts.user || state.receiver == this.opts.user
    if (
      !userInThread ||
      state.contractAddress != this.opts.contractAddress
    ) {
      throw new Error(
        `Refusing to sign thread state update which changes user or contract: ` +
        `expected user: ${this.opts.user}, expected contract: ${this.opts.contractAddress} ` +
        `actual state: ${JSON.stringify(state)}`
      )
    }

    const hash = this.utils.createThreadStateHash(state)

    const sig = await (
      process.env.DEV
        ? this.opts.web3.eth.sign(hash, this.opts.user)
        : (this.opts.web3.eth.personal.sign as any)(hash, this.opts.user)
    )

    console.log(`Signing thread state ${state.txCount}: ${sig}`, state)
    return addSigToThreadState(state, sig)
  }

  public async signDepositRequestProposal(args: Omit<SignedDepositRequestProposal, 'sigUser'>, ): Promise<SignedDepositRequestProposal> {
    const hash = this.utils.createDepositRequestProposalHash(args)
    const sig = await (
      process.env.DEV
        ? this.opts.web3.eth.sign(hash, this.opts.user)
        : (this.opts.web3.eth.personal.sign as any)(hash, this.opts.user)
    )

    console.log(`Signing deposit request ${JSON.stringify(args, null, 2)}. Sig: ${sig}`)
    return { ...args, sigUser: sig }
  }

  public async getContractEvents(eventName: string, fromBlock: number) {
    return this.contract.getPastEvents(this.opts.user, eventName, fromBlock)
  }

  protected _latestState: PersistentState | null = null
  protected _saving: Promise<void> = Promise.resolve()
  protected _savePending = false

  protected async _saveState(state: ConnextState) {
    if (!this.opts.saveState)
      return

    if (this._latestState === state.persistent)
      return

    this._latestState = state.persistent
    if (this._savePending)
      return

    this._savePending = true

    this._saving = new Promise((res, rej) => {
      // Only save the state after all the currently pending operations have
      // completed to make sure that subsequent state updates will be atomic.
      setTimeout(async () => {
        let err = null
        try {
          await this._saveLoop()
        } catch (e) {
          err = e
        }
        // Be sure to set `_savePending` to `false` before resolve/reject
        // in case the state changes during res()/rej()
        this._savePending = false
        return err ? rej(err) : res()
      }, 1)
    })
  }

  /**
   * Because it's possible that the state will continue to be updated while
   * a previous state is saving, loop until the state doesn't change while
   * it's being saved before we return.
   */
  protected async _saveLoop() {
    let result: Promise<any> | null = null
    while (true) {
      const state = this._latestState!
      result = this.opts.saveState!(JSON.stringify(state))

      // Wait for any current save to finish, but ignore any error it might raise
      const [timeout, _] = await timeoutPromise(
        result.then(null, () => null),
        10 * 1000,
      )
      if (timeout) {
        console.warn(
          'Timeout (10 seconds) while waiting for state to save. ' +
          'This error will be ignored (which may cause data loss). ' +
          'User supplied function that has not returned:',
          this.opts.saveState
        )
      }

      if (this._latestState == state)
        break
    }
  }

  /**
   * Waits for any persistent state to be saved.
   *
   * If the save fails, the promise will reject.
   */
  awaitPersistentStateSaved(): Promise<void> {
    return this._saving
  }

  protected async getStore(): Promise<ConnextStore> {
    if (this.opts.store)
      return this.opts.store

    const state = new ConnextState()
    state.persistent.channel = {
      ...state.persistent.channel,
      contractAddress: this.opts.contractAddress,
      user: this.opts.user,
      recipient: this.opts.user,
    }
    state.persistent.latestValidState = state.persistent.channel

    if (this.opts.loadState) {
      const loadedState = await this.opts.loadState()
      if (loadedState)
        state.persistent = JSON.parse(loadedState)
    }
    return createStore(reducers, state, applyMiddleware(handleStateFlags))
  }

  getLogger(name: string): Logger {
    return {
      source: name,
      async logToApi(...args: any[]) {
        console.log(`${name}:`, ...args)
      },
    }

  }
}<|MERGE_RESOLUTION|>--- conflicted
+++ resolved
@@ -1,8 +1,4 @@
-<<<<<<< HEAD
-import { WithdrawalParameters, ChannelManagerChannelDetails, Sync, ThreadState, addSigToThreadState, ThreadStateUpdate, HubConfig } from './types'
-=======
-import { WithdrawalParameters, ChannelManagerChannelDetails, Sync, ThreadState, addSigToThreadState, ThreadStateUpdate, channelUpdateToUpdateRequest, ThreadHistoryItem } from './types'
->>>>>>> ff10cb93
+import { WithdrawalParameters, ChannelManagerChannelDetails, Sync, ThreadState, addSigToThreadState, ThreadStateUpdate, channelUpdateToUpdateRequest, ThreadHistoryItem, HubConfig } from './types'
 import { DepositArgs, SignedDepositRequestProposal, Omit } from './types'
 import { PurchaseRequest } from './types'
 import { UpdateRequest } from './types'
@@ -100,13 +96,9 @@
     updates: Sync
   }>
   updateThread(update: ThreadStateUpdate): Promise<ThreadStateUpdate>
-<<<<<<< HEAD
-  getLatestChannelState(): Promise<ChannelState | null>
-  config(): Promise<HubConfig>
-=======
   getLatestChannelStateAndUpdate(): Promise<{state: ChannelState, update: UpdateRequest} | null>
   getLatestStateNoPendingOps(): Promise<ChannelState | null>
->>>>>>> ff10cb93
+  config(): Promise<HubConfig>
 }
 
 class HubAPIClient implements IHubAPIClient {
@@ -964,10 +956,9 @@
       await this._saveState(state)
     })
 
-<<<<<<< HEAD
     // before starting controllers, sync values
     await this.syncConfig()
-=======
+
     // TODO: appropriately set the latest
     // valid state ??
     const channelAndUpdate = await this.hub.getLatestChannelStateAndUpdate()
@@ -1020,7 +1011,6 @@
         this.store.dispatch(actions.setActiveThreads(threadRows))
       }
     }
->>>>>>> ff10cb93
 
     // Start all controllers
     for (let controller of this.getControllers()) {
