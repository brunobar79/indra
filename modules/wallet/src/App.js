import React, { Component } from "react";
import { getConnextClient } from "connext/dist/Connext.js";
import "./App.css";
import ProviderOptions from "./utils/ProviderOptions.ts";
import clientProvider from "./utils/web3/clientProvider.ts";
import { setWallet } from "./utils/actions.js";
import {
  createWallet,
  createWalletFromKey,
  findOrCreateWallet
} from "./walletGen";
import { createStore } from "redux";
import axios from "axios";
import DepositCard from "./components/depositCard";
import SwapCard from "./components/swapCard";
import PayCard from "./components/payCard";
import WithdrawCard from "./components/withdrawCard";
import ChannelCard from "./components/channelCard";
import FullWidthTabs from "./components/walletTabs";
import AppBar from "@material-ui/core/AppBar";
import Toolbar from "@material-ui/core/Toolbar";
import InfoIcon from "@material-ui/icons/Info";
import IconButton from "@material-ui/core/IconButton";
import Modal from "@material-ui/core/Modal";
import Button from "@material-ui/core/Button";
import TextField from "@material-ui/core/TextField";
import Popover from "@material-ui/core/Popover";
import { CopyToClipboard } from "react-copy-to-clipboard";
import Connext from "./assets/Connext.svg";
import { Typography } from "@material-ui/core";
const Web3 = require("web3");
const Tx = require("ethereumjs-tx");
const eth = require("ethers");
//const util = require('ethereumjs-util')
require("dotenv").config();

// const ropstenWethAbi = require('./abi/ropstenWeth.json')
const humanTokenAbi = require("./abi/humanToken.json");

console.log(`starting app in env: ${JSON.stringify(process.env, null, 1)}`);
const hubUrl = process.env.REACT_APP_HUB_URL.toLowerCase();
//const providerUrl = process.env.REACT_APP_ETHPROVIDER_URL.toLowerCase()
const tokenAddress = process.env.REACT_APP_TOKEN_ADDRESS.toLowerCase();
const hubWalletAddress = process.env.REACT_APP_HUB_WALLET_ADDRESS.toLowerCase();
const channelManagerAddress = process.env.REACT_APP_CHANNEL_MANAGER_ADDRESS.toLowerCase();

const HASH_PREAMBLE = "SpankWallet authentication message:";

const BALANCE_THRESHOLD_WEI = eth.utils.parseEther("0.04"); // 40FIN

const opts = {
  headers: {
    "Content-Type": "application/json; charset=utf-8",
    Authorization: "Bearer foo"
  },
  withCredentials: true
};

export const store = createStore(setWallet, null);

class App extends Component {
  constructor(props) {
    super(props);
    this.state = {
      metamask: {
        address: null,
        balance: 0,
        tokenBalance: 0
      },
      usingMetamask: false,
      hubWallet: {
        address: hubWalletAddress,
        balance: 0,
        tokenBalance: 0
      },
      channelManager: {
        address: channelManagerAddress,
        balance: 0,
        tokenBalance: 0
      },
      authorized: "false",
      web3: null,
      wallet: null,
      address: null,
      balance: 0,
      tokenBalance: 0,
      browserWalletDeposit: {
        amountWei: "0",
        amountToken: "0"
      },
      toggleKey: false,
      walletSet: false,
      showWalletOptions: true,
      useExistingWallet: "existing",
      recovery: "",
      approvalWeiUser: "10000",
      recipient: hubWalletAddress,
      connext: null,
      channelState: null,
      exchangeRate: "0.00",
      tokenContract: null,
      useDelegatedSigner: true,
      delegatedSignerSelected: false,
      disableButtons: false,
      modalOpen: true,
      mnemonic: null,
      anchorEl: null,
      interval: null
    };
    this.toggleKey = this.toggleKey.bind(this);
  }

  async checkWindowProvider() {
    // make sure you are connected to the right provider
    // get metamask address defaults
    const windowProvider = window.web3;
    if (!windowProvider) {
      console.log("Metamask is not detected.");
    }
    const metamaskWeb3 = new Web3(windowProvider.currentProvider);
    // make sure you are on localhost
    const networkId = await metamaskWeb3.eth.net.getId();
    if (networkId != 4447) {
      // create a pop up to tell them to switch to ganache
      alert(
        "Uh oh! Doesn't look like you're using a local chain, please make sure your Metamask is connected appropriately to localhost:8545."
      );
    }
    return;
  }

  componentWillMount() {
    const resetHappened = localStorage.getItem("resetHappened");
    const walletSet = localStorage.getItem("walletSet");
    console.log(`reset value: ${resetHappened}`);
    if (resetHappened === "true" || walletSet === "true") {
      console.log(`setting modal state`);
      this.setState({ modalOpen: false });
      console.log(`modal state set to true`);
    } else {
      this.setState({ modalOpen: true });
      console.log(`modal state set to false`);
    }
  }

  async componentDidMount() {
    await this.checkWindowProvider();
    console.log(`didmount modal state: ${this.state.modalOpen}`);
    if (this.state.modalOpen === false) {
      this.chooseWalletHandler("existing");
      localStorage.setItem("resetHappened", "false");
    }
  }

  async setWalletAndProvider(metamask = false) {
    this.setState({ authorized: false, usingMetamask: metamask });
    let web3;
    let address;
    // get metamask address defaults
    const windowProvider = window.web3;
    if (!windowProvider) {
      console.log("Metamask is not detected.");
    }
    const metamaskWeb3 = new Web3(windowProvider.currentProvider);

    try {
      if (metamask) {
        if (!windowProvider) {
          alert("You need to install & unlock metamask to do that");
          return;
        }
        address = (await metamaskWeb3.eth.getAccounts())[0].toLowerCase();
        if (!address) {
          alert("You need to install & unlock metamask to do that");
          return;
        }
        await this._walletCreateHandler();
        web3 = metamaskWeb3;
      } else {
        // New provider code
        console.log(`setwallet debug`);
        const providerOpts = new ProviderOptions(store).approving();
        const provider = clientProvider(providerOpts);
        web3 = new Web3(provider);
        console.log("GOT WEB3");
        // create wallet. TODO: maintain wallet or use some kind of auth instead of generating new one.
        // as is, if you don't write down the privkey in the store you can't recover the wallet
        await this.chooseWalletHandler();
        address = this.state.wallet.getAddressString().toLowerCase();
        console.log(`found address: ${JSON.stringify(address)}`);
      }

      await this.setState({ web3 });
      console.log("set up web3 successfully");

      console.log("wallet: ", this.state.wallet);
      // make sure wallet is linked to chain

      this.setState({ address });
      console.log("Set up wallet:", address);

      const tokenContract = new web3.eth.Contract(humanTokenAbi, tokenAddress);
      this.setState({ tokenContract });
      console.log("Set up token contract");

      let mmAddress = (await metamaskWeb3.eth.getAccounts())[0].toLowerCase();

      this.setState({ metamask: 
       {
         address: mmAddress,
         balance: Number( await metamaskWeb3.eth.getBalance(mmAddress)) / 1000000000000000000,
         tokenBalance: Number(await tokenContract.methods.balanceOf(mmAddress).call()) /1000000000000000000
       }
      })
    } catch (error) {
      alert(`Failed to load web3 or Connext. Check console for details.`);
      console.log(error);
    }
  }

  async setConnext() {
    const { web3, hubWallet, address } = this.state;
    console.log(`instantiating connext with hub as: ${hubUrl}`);
    console.log(`web3 address : ${await web3.eth.getAccounts()}`);

    const opts = {
      web3,
      hubAddress: hubWallet.address,
      //"0xfb482f8f779fd96a857f1486471524808b97452d" ,
      hubUrl: hubUrl, //http://localhost:8080,
      contractAddress: channelManagerAddress, //"0xa8c50098f6e144bf5bae32bdd1ed722e977a0a42",
      user: address.toLowerCase(),
      tokenAddress
    };

    console.log("Setting up connext with opts:", opts);

    // *** Instantiate the connext client ***
    const connext = getConnextClient(opts);

    console.log("Successfully set up connext!");

    await connext.start(); // start polling
    //console.log('Pollers started! Good morning :)')
    connext.on("onStateChange", state => {
      console.log("Connext state changed:", state);
      this.setState({
        channelState: state.persistent.channel
      });
    });

    this.setState({ connext });
    const channelState = connext.state
      ? connext.state.persistent.channel
      : null;
    this.setState({ channelState });
    console.log(
      `This is connext state: ${JSON.stringify(
        this.state.channelState,
        null,
        2
      )}`
    );
  }

  async pollExchangeRate() {
    const getRate = async () => {
      const response = await fetch(
        "https://api.coinbase.com/v2/exchange-rates?currency=ETH"
      );
      const json = await response.json();
      console.log("latest ETH->USD exchange rate: ", json.data.rates.USD);
      console.log(`Channel state: ${JSON.stringify(this.state.channelState)}`);
      this.setState({
        exchangeRate: json.data.rates.USD
      });
    };
    getRate();
    setInterval(() => {
      getRate();
    }, 10000);
  }

  async pollBrowserWallet() {
    const browserWalletDeposit = async () => {
      const tokenContract = this.state.tokenContract;
      const balance = await this.state.web3.eth.getBalance(this.state.address);
      const tokenBalance = await tokenContract.methods
        .balanceOf(this.state.address)
        .call();
      console.log(
        `Polled onchain balance, weiBalance: ${balance}, tokenBalance: ${tokenBalance}`
      );
      if (balance !== "0" || tokenBalance !== "0") {
        this.setState({
          browserWalletDeposit: {
            amountWei: balance,
            amountToken: tokenBalance
          }
        });
        if (eth.utils.bigNumberify(balance).lte(BALANCE_THRESHOLD_WEI)) {
          // don't autodeposit anything under the threshold
          return;
        }
        // const sendArgs = {
        //   from: this.state.channelState.user
        // }
        // const gasEstimate = await approveTx.estimateGas(sendArgs)
        // if (gasEstimate > this.state.browserWalletDeposit.amountWei){
        //   throw "Not enough wei for gas"
        // }
        // if (gasEstimate < this.state.browserWalletDeposit.amountWei){
        //   const depositDiff = balance - gasEstimate
        //   this.setState({
        //     browserWalletDeposit:{
        //       amountWei: depositDiff,
        //       amountToken: tokenBalance
        //     }})
        // }
        const actualDeposit = {
          amountWei: eth.utils
            .bigNumberify(balance)
            .sub(BALANCE_THRESHOLD_WEI)
            .toString(),
          amountToken: tokenBalance
        };
        // TODO does this need to be in the state?
        this.setState({
          browserWalletDeposit: actualDeposit
        });
        console.log(`Depositing: ${JSON.stringify(actualDeposit, null, 2)}`);
        console.log("********", this.state.connext.opts.tokenAddress);
        let depositRes = await this.state.connext.deposit(actualDeposit);
        console.log(`Deposit Result: ${JSON.stringify(depositRes, null, 2)}`);
      }
    };
    browserWalletDeposit();
    const interval = setInterval(() => {
      if (this.state.usingMetamask) {
        clearInterval(interval);
      } else {
        browserWalletDeposit();
      }
    }, 10000);
    this.setState({ interval: interval });
  }

  async approvalHandler(evt) {
    const web3 = this.state.web3;
    const tokenContract = this.state.tokenContract;
    const approveFor = channelManagerAddress;
    const toApprove = this.state.approvalWeiUser;
    const toApproveBn = eth.utils.bigNumberify(toApprove);
    const nonce = await web3.eth.getTransactionCount(this.state.wallet.address);
    const depositResGas = await tokenContract.methods
      .approve(approveFor, toApproveBn)
      .estimateGas();
    let tx = new Tx({
      to: tokenAddress,
      nonce: nonce,
      from: this.state.wallet.address,
      gasLimit: depositResGas * 2,
      data: tokenContract.methods.approve(approveFor, toApproveBn).encodeABI()
    });
    tx.sign(Buffer.from(this.state.wallet.privateKey.substring(2), "hex"));
    let signedTx = "0x" + tx.serialize().toString("hex");
    let sentTx = web3.eth.sendSignedTransaction(signedTx, err => {
      if (err) console.error(err);
    });
    sentTx
      .once("transactionHash", hash => {
        console.log(`tx broadcasted, hash: ${hash}`);
      })
      .once("receipt", receipt => {
        console.log(`tx mined, receipt: ${JSON.stringify(receipt)}`);
      });
    console.log(`Sent tx: ${typeof sentTx} with keys ${Object.keys(sentTx)}`);
  }

  //Connext Helpers

  // Other Helpers

  // stringToArray(bufferString) {
  //   let uint8Array = new TextEncoder("utf-8").encode(bufferString);
  //   return uint8Array;
  // }

  // arrayToString(bufferValue) {
  //   return new TextDecoder("utf-8").decode(bufferValue);
  // }

  async getKey(evt) {
    console.log(store.getState()[0]);
    function _innerGetKey() {
      const key = localStorage.getItem("mnemonic");
      return key;
    }
    let privKey = _innerGetKey();
    console.log(privKey);
    await this.setState({ mnemonic: privKey });
    this.toggleKey(evt);
    return privKey;
  }

  toggleKey(evt) {
    evt.preventDefault();
    this.setState(prevState => ({ toggleKey: !prevState.toggleKey }), () => {});
  }

  updateApprovalHandler(evt) {
    this.setState({
      approvalWeiUser: evt.target.value
    });
  }

  walletChangeHandler = selectedWallet => {
    this.setState({ selectedWallet });
    console.log(`Option selected:`, selectedWallet);
  };

  async handleMetamaskSelect() {
    this.setState({ useDelegatedSigner: false });
    this.setState({ usingMetamask: true });
    try {
      await clearInterval(this.state.interval);
      await this.setWalletAndProvider(true);
      await this.setConnext();
      const auth = await this.authorizeHandler();

      this.pollExchangeRate();

      if (auth){
        this.closeModal("metamask")
      }
    } catch (e) {
      console.log(
        `failed to set provider, authorize account, or start connext: ${JSON.stringify(e)}`
      );
    }
  }

  async handleDelegatedSignerSelect() {
    await this.setState({ disableButtons: true });
    await this.setState({ delegatedSignerSelected: true });
    await this.setState({ useDelegatedSigner: true });
    //await this.walletFoundHandler()
  }

  async chooseWalletHandler(choice, recovery = null) {
    let wallet;
    if (choice === "new") {
      await this.chooseNewWallet();
      await this.setState({ showWalletOptions: false });
      await this.setState({ walletSet: false });
    } else if (choice === "existing") {
      await this.chooseExistingWallet();
      await this.closeModal("existing");
    } else if (choice === "recover") {
      await this.chooseRecoverWallet();
      await this.setState({ showWalletOptions: false });
      await this.setState({ walletSet: false });
    }
    console.log(
      `Chose wallet: ${JSON.stringify(this.state.useExistingWallet)}`
    );
    try {
      if (!this.state.walletSet) {
        wallet = await this._walletCreateHandler(
          this.state.useExistingWallet,
          recovery
        );
        console.log(`wallet: ${wallet}`);
        await this.setWalletAndProvider();
      }
      console.log(`debug1`);
      await this.setConnext();
      console.log(`debug2`);
      await this.authorizeHandler();
      console.log(`debug3`);

      this.pollExchangeRate();
      this.pollBrowserWallet();
    } catch (e) {
      console.log(
        `failed to set provider or start connext ${JSON.stringify(e)}`
      );
    }
    return wallet;
  }

  async walletFoundHandler() {
    let key = this.getKey();
    if (key) {
      this.setState({ walletFound: true });
    }
  }

  async _walletCreateHandler(recovery = null) {
    let wallet;
    let key;
    if (this.state.useExistingWallet === "existing") {
      wallet = await findOrCreateWallet(this.state.web3);
    } else if (this.state.useExistingWallet === "new") {
      wallet = await createWallet(this.state.web3);
    } else if (this.state.useExistingWallet === "recover" && recovery) {
      key = recovery;
      console.log(
        `creating wallet using recovery key: ${JSON.stringify(
          this.state.recovery
        )}`
      );
      wallet = await createWalletFromKey(key);
    }
    if (wallet) {
      console.log(`Wallet created!`);
    } else {
      alert(
        `Unable to create wallet. Try refreshing your page and starting over.`
      );
    }
    store.dispatch({
      type: "SET_WALLET",
      text: wallet
    });
    this.setState({ wallet: store.getState()[0] });

    this.setState({ walletSet: true });
    return wallet;
  }

  async chooseNewWallet(evt) {
    this.setState({ useExistingWallet: "new" });
  }

  async chooseExistingWallet(evt) {
    this.setState({ useExistingWallet: "existing" });
  }

  async chooseRecoverWallet(evt) {
    this.setState({ useExistingWallet: "recover" });
  }

  closeModal(choice) {
    if (choice !== "existing") {
      this.setState({ modalOpen: false });
      this.setState({ showWalletOptions: true });
      this.setState({ disableButtons: false });
      this.setState({ delegatedSignerSelected: false });
      this.setState({ useDelegatedSigner: false });
      this.setState({ mnemonic: null });
      localStorage.setItem("resetHappened", "true");
      localStorage.setItem("walletSet", "true");
    } else if (choice === "existing") {
      this.setState({ modalOpen: false });
      this.setState({ showWalletOptions: true });
      this.setState({ disableButtons: false });
      this.setState({ delegatedSignerSelected: false });
      this.setState({ useDelegatedSigner: false });
      this.setState({ mnemonic: null });
      localStorage.setItem("walletSet", "true");
    }
  }

  updateWalletHandler(evt) {
    this.setState({
      recovery: evt.target.value
    });
    console.log(`Updating state : ${JSON.stringify(this.state.recovery)}`);
  }

  async createWallet() {
    await createWallet(this.state.web3);
  }

  async authorizeHandler(evt) {
    const web3 = this.state.web3;
    const challengeRes = await axios.post(`${hubUrl}/auth/challenge`, {}, opts);

    const hash = web3.utils.sha3(
      `${HASH_PREAMBLE} ${web3.utils.sha3(
        challengeRes.data.nonce
      )} ${web3.utils.sha3("localhost")}`
    );

    const signature = await web3.eth.personal.sign(hash, this.state.address);

    try {
      let authRes = await axios.post(
        `${hubUrl}/auth/response`,
        {
          nonce: challengeRes.data.nonce,
          address: this.state.address,
          origin: "localhost",
          signature
        },
        opts
      );
      const token = authRes.data.token;
      document.cookie = `hub.sid=${token}`;
      console.log(`cookie set: ${token}`);
      const res = await axios.get(`${hubUrl}/auth/status`, opts);
      if (res.data.success) {
        this.setState({ authorized: true });
        return res.data.success
      } else {
        this.setState({ authorized: false });
      }
      console.log(`Auth status: ${JSON.stringify(res.data)}`);
    } catch (e) {
      console.log(e);
    }
  }

  handleClick = event => {
    console.log("click handled");
    this.setState({
      anchorEl: event.currentTarget
    });
  };
  handleClose = () => {
    this.setState({
      anchorEl: null
    });
  };

  async collateralHandler() {
    console.log(`Requesting Collateral`);
    let collateralRes = await this.state.connext.requestCollateral();
    console.log(`Collateral result: ${JSON.stringify(collateralRes, null, 2)}`);
  }
  // to get tokens from metamask to browser wallet

  // ** wrapper for ethers getBalance. probably breaks for tokens

  render() {
    const { anchorEl } = this.state;
    const open = Boolean(anchorEl);
    return (
      <div>
        <AppBar position="sticky" color="secondary">
          <Toolbar>
            <img src={Connext} style={{ width: "60px", height: "60px" }} />
            <Typography variant="h6" style={{ flexGrow: 1 }} />
            <IconButton
              color="inherit"
              aria-label="Menu"
              aria-owns={open ? "simple-popper" : undefined}
              aria-haspopup="true"
              variant="contained"
              onClick={this.handleClick}
            >
              <InfoIcon />
            </IconButton>
            <Popover
              id="simple-popper"
              open={open}
              anchorEl={anchorEl}
              onClose={this.handleClose}
              anchorOrigin={{
                vertical: "bottom",
                horizontal: "center"
              }}
              transformOrigin={{
                vertical: "top",
                horizontal: "center"
              }}
              style={{ width: "75%" }}
            >
              <div
                style={{
                  padding: "20px 20px 20px 20px",
                  boxShadow: "1px 1px 1px 1px black"
                }}
              >
                <Typography variant="h3">Connext Demo Wallet</Typography>
                <Typography variant="h4" style={{ marginTop: "40px" }}>
                  Step 1: Deposit to channel
                </Typography>
                <Typography>
                  First, you need to send funds to your channel. You can either
                  manually send them to the address shown in the Channel
                  Information, or you can use the UX below to fetch ETH or
                  tokens from your Metamask account. Enter the amount in Wei,
                  tokens, or both, and then click Get and sign the popup--we'll
                  do the rest! If you're using an Autosigner, we'll leave a
                  small amount of ETH in the autosigner wallet to cover gas
                  fees, but you'll get it all back when you withdraw.{" "}
                </Typography>
                <Typography variant="h4" style={{ marginTop: "20px" }}>
                  Step 2: Swap ETH for Tokens
                </Typography>
                <Typography>
                  This step is OPTIONAL. If you'd like to swap ETH for tokens,
                  you can do it in-channel. Just enter the amount of ETH you'd
                  like to swap, using the exchange rate provided.
                </Typography>
                <Typography variant="h4" style={{ marginTop: "20px" }}>
                  Step 3: Pay
                </Typography>
                <Typography>
                  Here, you can pay a counterparty using your offchain funds.
                  Enter the recipient address and the amount in tokens or ETH,
                  then click Pay. Everything's offchain, so no gas is necessary
                  and the payment is instant.{" "}
                </Typography>
                <Typography variant="h4" style={{ marginTop: "20px" }}>
                  Step 4: Withdraw
                </Typography>
                <Typography>
                  When you're done making payments, you'll want to withdraw
                  funds from your channel. Enter the recipient address (most
                  likely an address that you control) and the amount, then click
                  Withdraw.{" "}
                </Typography>
                <Typography variant="h5" style={{ marginTop: "40px" }}>
                  A note about autosigners
                </Typography>
                <Typography>
                  We use autosigners to cut down on the number of MetaMask
                  popups that show up in the course of conducting an offchain
                  transaction. An autosigner is an inpage wallet which uses a
                  custom Web3 implementation to automatically sign all
                  transactions initiated by the user via the UX. Private keys
                  are stored securely in browser storage.{" "}
                </Typography>
              </div>
            </Popover>
          </Toolbar>
        </AppBar>
        <div className="app">
          <Modal
            className="modal"
            aria-labelledby="simple-modal-title"
            aria-describedby="simple-modal-description"
            open={this.state.modalOpen}
          >
            <div className="modal_inner">
              <div className="row">
                <div className="row">
                  <p style={{ fontStyle: "italic" }}>
                    Choose how you'd like to sign transactions. For most use
                    cases, we recommend using an autosigner to cut down on the
                    number of popups.
                  </p>
                </div>
                <div className="row">
                  <div className="column">
                    <Button
                      variant="contained"
                      color="primary"
                      disabled={this.state.disableButtons}
                      onClick={() => this.handleMetamaskSelect()}
                    >
                      Use Metamask to sign
                    </Button>
                  </div>
                  <div className="column">
                    <Button
                      variant="contained"
                      color="primary"
                      disabled={this.state.disableButtons}
                      onClick={() => this.handleDelegatedSignerSelect()}
                    >
                      Use Autosigner
                    </Button>
                  </div>
                </div>
              </div>
              <div className="row">
                <div className="column">
                  {this.state.usingMetamask ? (<div>
                    <h4>You've selected Metamask as a signer.
                       Please sign the popup so that we can connect to your account!
                       This just lets us see your balance--you're not signing away any funds.</h4>
                  </div>) : null}
                  <div>
                              <Button
                                variant="contained"
                                onClick={() => this.closeModal("other")}
                              >
                                {" "}
                                Close
                              </Button>
                </div>
                </div>
              </div>
              <div className="row">
                <div className="column">
                  {this.state.delegatedSignerSelected ? (
                    <div>
                      <div>
                        {this.state.showWalletOptions ? (
                          <div>
                            <div>
                              <h4>
                                You have an autosigner set up already! <br />
                                You can either use it, recover an old one, or
                                set up an entirely new one.{" "}
                              </h4>
                              <br />
                            </div>
                            <div>
                              <Button
                                style={{
                                  padding: "15px 15px 15px 15px",
                                  marginRight: "15px"
                                }}
                                variant="contained"
                                color="primary"
                                onClick={() =>
                                  this.chooseWalletHandler("existing")
                                }
                              >
                                Use Existing Signer
                              </Button>
                              <Button
                                style={{ padding: "15px 15px 15px 15px" }}
                                variant="contained"
                                color="primary"
                                onClick={() => this.chooseWalletHandler("new")}
                              >
                                Create New Signer
                              </Button>
                            </div>
                            <div style={{ display: "flex" }}>
                              <div style={{ width: "65%" }}>
                                <TextField
                                  id="outlined-with-placeholder"
                                  label="Mnemonic"
                                  value={this.state.recovery}
                                  onChange={evt =>
                                    this.updateWalletHandler(evt)
                                  }
                                  placeholder="12 word passphrase (e.g. hat avocado green....)"
                                  margin="normal"
                                  variant="outlined"
                                  fullWidth
                                />
                              </div>
                              <div style={{ width: "35%" }}>
                                <Button
                                  style={{
                                    marginTop: "17px",
                                    marginLeft: "10px",
                                    padding: "15px 15px 15px 15px"
                                  }}
                                  variant="contained"
                                  color="primary"
                                  onClick={() =>
                                    this.chooseWalletHandler(
                                      "recover",
                                      this.state.recovery
                                    )
                                  }
                                >
                                  Recover Signer from Key
                                </Button>
                              </div>
                            </div>
                          </div>
                        ) : (
                          <div>
                            The following mnemonic is the recovery phrase for
                            your signer. Click to copy it to your clipboard
                            <br />
                            If you lose it and are locked out of your signer,
                            you will lose access
                            <br />
                            to any funds remaining in your channel. <br />
                            Keep it secret, keep it safe.
                            <br /> <br />
                            {this.state.toggleKey ? (
                              <div>
                                <Button
                                  variant="contained"
                                  color="primary"
                                  onClick={evt => this.toggleKey(evt)}
                                >
                                  Hide Mnemonic
                                </Button>
                                <br />
                                <br />
                                <CopyToClipboard
                                  style={{ cursor: "pointer" }}
                                  text={this.state.mnemonic}
                                >
                                  <span>{this.state.mnemonic}</span>
                                </CopyToClipboard>
                              </div>
                            ) : (
                              <Button
                                variant="contained"
                                color="primary"
                                onClick={evt => this.getKey(evt)}
                              >
                                Show Mnemonic
                              </Button>
                            )}
                            <br />
                            <br />
                            <div>
                              <Button
                                variant="contained"
                                onClick={() => this.closeModal("other")}
                              >
                                {" "}
                                Close
                              </Button>
                            </div>
                          </div>
                        )}
                      </div>
                    </div>
                  ) : null}
                </div>
              </div>
            </div>
          </Modal>
          <div className="row">
            <div
              className="column"
              style={{ justifyContent: "space-between", flexGrow: 1 }}
            >
              <ChannelCard
                channelState={this.state.channelState}
                address={this.state.address}
              />
            </div>
            <div className="column" style={{ flexGrow: 1 }}>
              <FullWidthTabs
                connext={this.state.connext}
                metamask={this.state.metamask}
                channelManager={this.state.channelManager}
                hubWallet={this.state.hubWallet}
                web3={this.state.web3}
                tokenContract={this.state.tokenContract}
              />
              <div>
                <Button
                  style={{
                    width: "235px",
                    marginRight: "5px",
                    color: "#FFF",
                    backgroundColor: "#7b90b1"
                  }}
                  variant="contained"
                  onClick={() => this.setState({ modalOpen: true })}
                >
                  Reselect Signer
                </Button>
                <Button
                  style={{
                    width: "235px",
                    color: "#FFF",
                    backgroundColor: "#7b90b1"
                  }}
                  variant="contained"
                  onClick={() => this.collateralHandler()}
                >
                  Request Collateral
                </Button>
              </div>
            </div>
          </div>
          <div className="row">
            <div className="column">
              <DepositCard
                channelManagerAddress={this.state.channelManager.address}
                Web3={window.web3}
                balance={this.state.balance}
                tokenBalance={this.state.tokenBalance}
                tokenContract={this.state.tokenContract}
                humanTokenAbi={humanTokenAbi}
                connext={this.state.connext}
                usingMetamask={this.state.usingMetamask}
                metamask={this.state.metamask}
              />
            </div>
            <div className="column">
<<<<<<< HEAD
              <SwapCard
                connext={this.state.connext}
                exchangeRate={this.state.exchangeRate}
=======
              <SwapCard 
                connext={this.state.connext} 
                exchangeRate={this.state.exchangeRate} 
                channelState={this.state.channelState}
>>>>>>> 1ede16af
              />
            </div>
            <div className="column">
              <PayCard 
                connext={this.state.connext} 
                channelState={this.state.channelState}
                web3={this.state.web3}
              />
            </div>
            <div className="column">
              <WithdrawCard
                connext={this.state.connext}
                exchangeRate={this.state.exchangeRate}
                metamask={this.state.metamask}
                channelManager={this.state.channelManager}
                hubWallet={this.state.hubWallet}
                channelState={this.state.channelState}
                web3={this.state.web3}
              />
            </div>
          </div>
          <div className="row">
            <div className="column">Made with 💛 by the Connext Team</div>
          </div>
        </div>
      </div>
    );
  }
}

export default App;<|MERGE_RESOLUTION|>--- conflicted
+++ resolved
@@ -978,16 +978,10 @@
               />
             </div>
             <div className="column">
-<<<<<<< HEAD
-              <SwapCard
-                connext={this.state.connext}
-                exchangeRate={this.state.exchangeRate}
-=======
               <SwapCard 
                 connext={this.state.connext} 
                 exchangeRate={this.state.exchangeRate} 
                 channelState={this.state.channelState}
->>>>>>> 1ede16af
               />
             </div>
             <div className="column">
