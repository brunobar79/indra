import { toBN } from './lib'
import { calculateExchange, StateGenerator } from './StateGenerator'
<<<<<<< HEAD
import * as t from './testing'
=======
import { getChannelState, getDepositArgs, getWithdrawalArgs } from './testing'
import * as t from './testing/index'
>>>>>>> d46267e8
import {
  addSigToChannelState,
  ChannelState,
  ChannelStateBN,
  convertChannelState,
  convertDeposit,
  convertExchange,
  convertPayment,
  convertThreadPayment,
  convertThreadState,
  convertWithdrawal,
  InvalidationArgs,
  ThreadStateBN,
  WithdrawalArgs,
} from './types'
import { Utils } from './Utils'

const assert = t.assert
const sg = new StateGenerator()
const utils = new Utils()

const createHigherNoncedChannelState = (
  prev: ChannelStateBN,
  ...overrides: t.PartialSignedOrSuccinctChannel[]
): any => {
  const state = t.getChannelState('empty', {
    recipient: prev.user,
    ...overrides[0],
    txCountGlobal: prev.txCountGlobal + 1,
  })
  return convertChannelState('str-unsigned', state)
}

const createHigherNoncedThreadState = (
  prev: ThreadStateBN,
  ...overrides: t.PartialSignedOrSuccinctThread[]
): any => {
  const state = t.getThreadState('empty', {
    ...prev, // for address vars
    ...overrides[0],
    sigA: t.mkHash('buttstuff'),
    txCount: prev.txCount + 1,
  })
  return convertThreadState('bn', state)
}

const createPreviousChannelState = (...overrides: t.PartialSignedOrSuccinctChannel[]): any => {
  const state = t.getChannelState('empty', {
    recipient: t.mkAddress('0xAAA'),
    sigHub: t.mkHash('errywhere'),
    sigUser: t.mkHash('booty'),
    user: t.mkAddress('0xAAA'),
    ...overrides[0],
  })
  return convertChannelState('bn', state)
}

const createPreviousThreadState = (...overrides: t.PartialSignedOrSuccinctThread[]): any => {
  const state = t.getThreadState('empty', {
    sigA: t.mkHash('peachy'),
    ...overrides[0],
  })
  return convertThreadState('bn', state)
}

describe('StateGenerator', () => {
  describe('channel payment', () => {
    it('should generate a channel payment', async () => {
      const prev = createPreviousChannelState({
        balanceToken: ['2', '0'],
        balanceWei: ['3', '0'],
      })
      const payment = {
        amountToken: '2',
        amountWei: '3',
      }
      const curr = sg.channelPayment(prev, convertPayment('bn', { ...payment, recipient: 'user' }))
      assert.deepEqual(curr, createHigherNoncedChannelState(prev, {
        balanceToken: [0, 2],
        balanceWei: [0, 3],
      }))
    })
  })

  describe('exchange', () => {
    it('should create a wei for tokens exchange update', async () => {
      const prev = createPreviousChannelState({
        balanceToken: [12, 5],
        balanceWei: [5, 3],
      })
      const args = convertExchange('bn', {
        exchangeRate: '4',
        seller: 'user',
        tokensToSell: 0,
        weiToSell: 3,
      })
      const curr = sg.exchange(prev, args)
      assert.deepEqual(curr, createHigherNoncedChannelState(prev, {
        balanceToken: [0, 17],
        balanceWei: [8, 0],
      }))
    })

    it('should create a tokens for wei exchange update', async () => {
      const prev = createPreviousChannelState({
        balanceToken: [17, 50],
        balanceWei: [25, 3],
      })
      const args = convertExchange('bn', {
        exchangeRate: '5',
        seller: 'user',
        tokensToSell: '25',
        weiToSell: '0',
      })
      const curr = sg.exchange(prev, args)
      assert.deepEqual(curr, createHigherNoncedChannelState(prev, {
        balanceToken: [42, 25],
        balanceWei: [20, 8],
      }))
    })
  })

  describe('deposit', () => {
    it('should create a propose pending deposit update', async () => {
      const prev = createPreviousChannelState()
      const args = convertDeposit('bn', {
        depositTokenHub: '1',
        depositTokenUser: '9',
        depositWeiHub: '5',
        depositWeiUser: '3',
        timeout: 600,
      })
      const curr = sg.proposePendingDeposit(prev, args)
      assert.deepEqual(curr, createHigherNoncedChannelState(prev, {
        pendingDepositToken: [1, 9],
        pendingDepositWei: [5, 3],
        timeout: 600,
        txCountChain: prev.txCountChain + 1,
      }))
    })
  })

  describe('Withdrawal states', () => {
    const exchangeRate = 5

    for (const tc of [
      {
        args: {
          targetTokenHub: 20,
          targetTokenUser: 2,
          targetWeiUser: 4,
          tokensToSell: 5,
        },
        expected: {
          balanceTokenHub: 5,
          balanceTokenUser: 2,
          balanceWeiUser: 4,
          pendingDepositTokenHub: 15,
          pendingDepositWeiUser: 1,
          pendingWithdrawalWeiUser: 3,
        },
        name: 'Sell tokens, withdraw wei, hub deposit tokens',
        prev: {
          balanceTokenUser: 7,
          balanceWeiUser: 6,
        },
      },

      {
        args: {
          targetTokenUser: 5,
          targetWeiUser: 11,
          tokensToSell: 1,
        },
        expected: {
          pendingDepositTokenUser: 2,
          pendingDepositWeiUser: 11,
        },
        name: 'Sell tokens, increase tokens balance, add some wei to balance',
        prev: {
          balanceTokenUser: 3,
        },
      },

      {
        args: {
          targetTokenHub: 24,
          targetWeiHub: 20,
        },
        expected: {
          balanceTokenHub: 11,
          balanceWeiHub: 8,
          pendingDepositTokenHub: 13,
          pendingDepositWeiHub: 12,
        },
        name: 'Hub deposit and withdrawal simplification',
        prev: {
          balanceTokenHub: 11,
          balanceWeiHub: 8,
        },
      },

      {
        args: {
          targetTokenUser: 2,
          tokensToSell: 5,
        },
        expected: {
          balanceTokenUser: 2,
          pendingDepositWeiUser: 1,
          pendingWithdrawalTokenHub: 5,
          pendingWithdrawalWeiUser: 1,
        },
        name: 'Simple sell tokens',
        prev: {
          balanceTokenUser: 7,
        },
      },

      {
        args: {
          targetTokenHub: 20,
          targetTokenUser: 2,
          targetWeiUser: 4,
          tokensToSell: 5,
        },
        expected: {
          balanceTokenHub: 5,
          balanceTokenUser: 2,
          balanceWeiUser: 4,
          pendingDepositTokenHub: 15,
          pendingDepositWeiUser: 1,
          pendingWithdrawalWeiUser: 3,
        },
        name: 'Sell tokens, withdraw wei, hub deposit tokens',
        prev: {
          balanceTokenUser: 7,
          balanceWeiUser: 6,
        },
      },

      {
        args: {
          targetTokenUser: 5,
          targetWeiUser: 11,
          tokensToSell: 1,
        },
        expected: {
          pendingDepositTokenUser: 2,
          pendingDepositWeiUser: 11,
        },
        name: 'Sell tokens, increase tokens balance, add some wei to balance',
        prev: {
          balanceTokenUser: 3,
        },
      },

      {
        args: {
          targetTokenHub: 24,
          targetWeiHub: 20,
        },
        expected: {
          balanceTokenHub: 11,
          balanceWeiHub: 8,
          pendingDepositTokenHub: 13,
          pendingDepositWeiHub: 12,
        },
        name: 'Hub deposit and withdrawal simplification',
        prev: {
          balanceTokenHub: 11,
          balanceWeiHub: 8,
        },
      },

      {
        args: {
          additionalTokenHubToUser: 3,
          additionalWeiHubToUser: 4,
          targetTokenHub: 12,
          targetWeiHub: 13,
          tokensToSell: 5,
        },
        expected: {
          balanceTokenHub: 12,
          balanceTokenUser: 0,
          balanceWeiHub: 10,
          balanceWeiUser: 0,
          pendingDepositTokenUser: 3,
          pendingDepositWeiHub: 3,
          pendingDepositWeiUser: 4,
          pendingWithdrawalTokenHub: 4,
          pendingWithdrawalTokenUser: 3,
          pendingWithdrawalWeiUser: 5,
        },
        name: 'Hub send additional wei + tokens',
        prev: {
          balanceTokenHub: 11,
          balanceTokenUser: 5,
          balanceWeiHub: 11,
        },
      },

      {
        args: {
          targetTokenHub: 6,
          targetWeiHub: 0,
          targetWeiUser: 5,
          tokensToSell: 5,
        },
        expected: {
          balanceTokenHub: 6,
          balanceTokenUser: 0,
          balanceWeiHub: 0,
          balanceWeiUser: 5,
          pendingWithdrawalTokenHub: 2,
          pendingWithdrawalWeiHub: 9,
          pendingWithdrawalWeiUser: 3,
        },
        name: 'User withdrawal and hub recollatoralize',
        prev: {
          balanceTokenHub: 3,
          balanceTokenUser: 5,
          balanceWeiHub: 10,
          balanceWeiUser: 7,
        },
      },

      {
        args: {
          targetTokenHub: 20,
          targetTokenUser: 2,
          targetWeiUser: 1,
          tokensToSell: 15,
        },
        expected: {
          balanceTokenHub: 15,
          balanceTokenUser: 2,
          balanceWeiUser: 0,
          pendingDepositTokenHub: 5,
          pendingDepositWeiUser: 3,
          pendingWithdrawalWeiUser: 2,
        },
        name: 'Token sale and hub adds additional tokens',
        prev: {
          balanceTokenUser: 17,
        },
      },

      {
        args: {
          targetTokenHub: 20,
          targetTokenUser: 2,
          targetWeiUser: 1,
          tokensToSell: 15,
        },
        expected: {
          balanceTokenHub: 15,
          balanceTokenUser: 2,
          balanceWeiUser: 0,
          pendingDepositTokenHub: 5,
          pendingDepositWeiUser: 3,
          pendingWithdrawalWeiUser: 2,
        },
        name: 'Token sale and hub adds additional tokens',
        prev: {
          balanceTokenUser: 17,
        },
      },
    ]) {

      const args2Str = (args: any): string =>
        Object.entries(args).map((x: any) => `${x[0]}: ${x[1]}`).join(', ')

<<<<<<< HEAD
      it(`${tc.name}:${args2Str(tc.args)}`, () => {
        const prev = convertChannelState('bn', t.getChannelState('empty', tc.prev))
        const args = convertWithdrawal('bn', t.getWithdrawalArgs('empty', tc.args, {
=======
      it(`${tc.name}: ${args2Str(tc.args)}`, () => {
        const prev = convertChannelState('bn', getChannelState('empty', tc.prev))
        const args = convertWithdrawal('bn', getWithdrawalArgs('empty', tc.args, {
>>>>>>> d46267e8
          exchangeRate: exchangeRate.toString(),
        }))
        const s = convertChannelState('str-unsigned', sg.proposePendingWithdrawal(prev, args))

        const expected = {
          ...prev,
          ...tc.expected,
          timeout: 6969,
          txCountChain: 2,
          txCountGlobal: 2,
        }
        assert.deepEqual(s, convertChannelState('str-unsigned', expected))
      })

    }
  })

  describe('invalidation', () => {
    // balances are in [hub, user] form as in testing helpers

    // withdrawal invalidations should cover wei wds and token wds where:
    // 1. Full withdrawals
    //    - no exchange
    //    - uncollateralized exchange
    //    - fully collateralized exchange
    //    - partially collateralized exchange
    // 2. Partial Withdrawals
    //    - no exchange
    //    - uncollateralized exchange
    //    - fully collateralized exchange
    //    - partially collateralized exchange

    const tests = [
      {
        args: { depositToken: [1, 2], depositWei: [3, 4] },
        isWithdrawal: false,
        name: 'should invalidate all pending deposits',
      },

      {
        args: { weiToSell: '1' },
        chan: { balanceWei: [0, 1] },
        isWithdrawal: true,
        name: 'should invalidate all pending withdrawals without exchange',
      },

      {
        args: { tokensToSell: '5' },
        chan: { balanceWei: [1, 0], balanceToken: [0, 5]},
        isWithdrawal: true,
        name: 'should invalidate all pending withdrawals with ' +
              'token for wei collateralized exchange',
      },

      {
        args: { weiToSell: '1' },
        chan: { balanceWei: [0, 1], balanceToken: [5, 0]},
        isWithdrawal: true,
        name: 'should invalidate all pending withdrawals with ' +
              'wei for token collateralized exchange',
      },

      {
        args: { tokensToSell: '5' },
        chan: { balanceWei: [0, 0], balanceToken: [0, 5]},
        isWithdrawal: true,
        name: 'should invalidate all pending withdrawals with ' +
              'token for wei uncollateralized exchange',
      },

      {
        args: { weiToSell: '1' },
        chan: { balanceWei: [0, 1], balanceToken: [0, 0]},
        isWithdrawal: true,
        name: 'should invalidate all pending withdrawals with ' +
              'wei for token uncollateralized exchange',
      },

      {
        args: { tokensToSell: '10' },
        chan: { balanceWei: [1, 0], balanceToken: [0, 10]},
        isWithdrawal: true,
        name: 'should invalidate all pending withdrawals with ' +
              'token for wei semi-collateralized exchange',
      },

      {
        args: { weiToSell: '2' },
        chan: { balanceWei: [0, 2], balanceToken: [5, 0]},
        isWithdrawal: true,
        name: 'should invalidate all pending withdrawals with ' +
              'wei for token semi-collateralized exchange',
      },
    ]

    const fullWdTests = tests.map((tc: any): any => ({
       ...tc, name: `${tc.name}, full withdrawal`,
    }))

    const partialWdTests = tests.map((tc: any): any => {
      // dynamically add adjusted value to users side
      // while ensuring that the values dont mess up
      // the exchanges
      const adjustment = {
        tokenHub: 4,
        tokenUser: 3,
        weiHub: 2,
        weiUser: 1,
      }
      const updatedWeiBal = [
        (tc.chan && tc.chan.balanceWei ? tc.chan.balanceWei[0] : 0) + adjustment.weiHub,
        (tc.chan && tc.chan.balanceWei ? tc.chan.balanceWei[1] : 0) + adjustment.weiUser,
      ]

      const updatedTokenBal = [
        (tc.chan && tc.chan.balanceToken ? tc.chan.balanceToken[0] : 0) + adjustment.tokenHub,
        (tc.chan && tc.chan.balanceToken ? tc.chan.balanceToken[1] : 0) + adjustment.tokenUser,
      ]

      const updatedArgs = {
        ...tc.args,
        targetTokenHub: adjustment.tokenHub,
        targetTokenUser: adjustment.tokenUser,
        targetWeiHub: adjustment.weiHub,
        targetWeiUser: adjustment.weiUser,
      }

      return {
        ...t,
        args: updatedArgs,
        chan: {
          balanceToken: updatedTokenBal,
          balanceWei: updatedWeiBal,
        },
        name: `${tc.name}, partial withdrawal`,
      }
    })

    t.parameterizedTests(fullWdTests.concat(partialWdTests as any), (tc: any): any => {
      // generate the previous state from the expected balances
      const { args, isWithdrawal, chan } = tc

      const expected = getChannelState('empty', {
        txCount: [3, 2],
        ...chan,
      } as any)

      const ar = isWithdrawal
        ? getWithdrawalArgs('empty', { ...args, exchangeRate: '5' } as any)
        : getDepositArgs('empty', args as any)

      const prev = isWithdrawal
        ? sg.proposePendingWithdrawal(
          convertChannelState('bn', expected),
          convertWithdrawal('bn', ar as any),
        )
      : sg.proposePendingDeposit(
          convertChannelState('bn', expected),
          convertDeposit('bn', ar as any),
        )

      const gen = sg.invalidation(convertChannelState(
          'bn', { ...prev, sigUser: '', sigHub: ''},
      ), isWithdrawal ? { withdrawal: ar } : {} as any)

      assert.deepEqual(
        convertChannelState('str-unsigned', gen),
        convertChannelState('str-unsigned', {
          ...expected,
          recipient: expected.user,
          txCountGlobal: expected.txCountGlobal + 2,
        }),
      )
    })

    // invalidating with states on top
    it('invalidating hub deposits should work on top of channel payments', () => {
      const s0 = createPreviousChannelState({
        balanceToken: [0, 5],
        balanceWei: [0, 10],
      })
      // hub deposit
      const depositArgs = getDepositArgs('empty', {
        depositToken: [5, 0],
        depositWei: [0, 0],
        timeout: 0,
      })
      // generate and sign state
      let s1 = sg.proposePendingDeposit(s0, convertDeposit('bn',depositArgs))
      s1 = addSigToChannelState(s1, t.mkHash('0xsig-user'), true)
      s1 = addSigToChannelState(s1, t.mkHash('0xsig-hub'), false)
      t.assertChannelStateEqual(s1 as any, {
        balanceToken: [0, 5],
        balanceWei: [0, 10],
        pendingDepositToken: [5, 0],
      })

      // make a payment
      const paymentArgs = t.getPaymentArgs('empty', {
        amountWei: 2,
        recipient: 'hub',
      })
      // generate and sign state
      let s2 = sg.channelPayment(
        convertChannelState('bn-unsigned',s1) as any, convertPayment('bn',paymentArgs),
      )
      s2 = addSigToChannelState(s2, t.mkHash('0xsig-user'), true)
      s2 = addSigToChannelState(s2, t.mkHash('0xsig-hub'), false)
      t.assertChannelStateEqual(s2 as any, {
        balanceToken: [0, 5],
        balanceWei: [2, 8],
        pendingDepositToken: [5, 0],
      })

      // invalidate state
      const invalid = sg.invalidation(
        convertChannelState('bn-unsigned',s2) as any,
        { reason: 'CU_INVALID_ERROR', invalidTxCount: s1.txCountGlobal, withdrawal: undefined },
      )
      t.assertChannelStateEqual(invalid as any, {
        balanceToken: [0, 5],
        balanceWei: [2, 8],
        pendingDepositToken: [0, 0],
      })
    })

    it('invalidating withdrawals without a timeout should work on top of channel payments', () => {
      const s0 = createPreviousChannelState({
        balanceToken: [5, 0],
        balanceWei: [0, 10],
      })
      // hub wd
      const wdArgs = getWithdrawalArgs('empty', {
        targetWeiUser: 10,
        timeout: 0,
      })

      // generate and sign state
      let s1 = sg.proposePendingWithdrawal(s0, convertWithdrawal('bn',wdArgs))
      s1 = addSigToChannelState(s1, t.mkHash('0xsig-user'), true)
      s1 = addSigToChannelState(s1, t.mkHash('0xsig-hub'), false)
      t.assertChannelStateEqual(s1 as any, {
        balanceToken: [0, 0],
        balanceWei: [0, 10],
        pendingWithdrawalToken: [5, 0],
      })

      // make a payment
      const paymentArgs = t.getPaymentArgs('empty', {
        amountWei: 2,
        recipient: 'hub',
      })
      // generate and sign state
      let s2 = sg.channelPayment(
        convertChannelState('bn-unsigned',s1) as any, convertPayment('bn',paymentArgs),
      )
      s2 = addSigToChannelState(s2, t.mkHash('0xsig-user'), true)
      s2 = addSigToChannelState(s2, t.mkHash('0xsig-hub'), false)
      t.assertChannelStateEqual(s2 as any, {
        balanceToken: [0, 0],
        balanceWei: [2, 8],
        pendingWithdrawalToken: [5, 0],
      })

      // invalidate state
      const invalid = sg.invalidation(
        convertChannelState('bn-unsigned',s2) as any,
        { reason: 'CU_INVALID_ERROR', invalidTxCount: s1.txCountGlobal, withdrawal: undefined },
      )
      t.assertChannelStateEqual(invalid as any, {
        balanceToken: [5, 0],
        balanceWei: [2, 8],
        pendingWithdrawalToken: [0, 0],
      })
    })

    // ***** NOTE *****
    // YOU SHOULD NEVER BUILD ON TOP OF STATES WITH TIMEOUTS
    // With this in mind, no need to test pending operations
    // with a withdrawal arg supplied (assumes a timeout state)
  })

  describe('calculateExchange', () => {

    for (const tc of [
      { tokensToSell: 10, expected: { ts: 10, wr: 2 } },
      { tokensToSell: 4, expected: { tr: 4 } },
      { weiToSell: 1, expected: { tr: 5, ws: 1 } },
      { weiToSell: 2, expected: { tr: 10, ws: 2 } },
      { weiToSell: 3, expected: { tr: 3 * 5, ws: 3 } },
    ]) {

      const et: any = {
        exchangeRate: 5,
        tokensToSell: 0,
        weiToSell: 0,
        ...(tc as any),
      }
      et.expected = {
        tr: 0,
        ts: 0,
        wr: 0,
        ws: 0,
        ...et.expected,
      }

      for (const seller of ['user', 'hub']) {
        const flip = (x: number | undefined): any => seller === 'hub' ? (x || 0) * -1 : x
        it(`${seller}:${JSON.stringify(tc)}`, () => {
          const actual = calculateExchange({
            exchangeRate: et.exchangeRate.toString(),
            seller: seller as any,
            tokensToSell: toBN(et.tokensToSell),
            weiToSell: toBN(et.weiToSell),
          })
          assert.deepEqual({
            tokensReceived: actual.tokensReceived.toString(),
            tokensSold: actual.tokensSold.toString(),
            weiReceived: actual.weiReceived.toString(),
            weiSold: actual.weiSold.toString(),
          }, {
              tokensReceived: flip(et.expected.tr).toString(),
              tokensSold: flip(et.expected.ts).toString(),
              weiReceived: flip(et.expected.wr).toString(),
              weiSold: flip(et.expected.ws).toString(),
            })
        })

      }
    }
  })

  describe('openThread', () => {
    it('should create an open thread update with user as sender', async () => {
      const prev = createPreviousChannelState({
        balanceToken: [10, 10],
        balanceWei: [10, 10],
      })

      const args = createPreviousThreadState({
        balanceToken: [10, 0],
        balanceWei: [10, 0],
        sender: prev.user,
      })

      const curr = sg.openThread(prev, [], args)

      assert.deepEqual(curr, createHigherNoncedChannelState(prev, {
        balanceToken: [10, 0],
        balanceWei: [10, 0],
        threadCount: 1,
        threadRoot: utils.generateThreadRootHash([convertThreadState('str', args)]),
      }))
    })

    it('should create an open thread update with user as receiver', async () => {
      const prev = createPreviousChannelState({
        balanceToken: [10, 10],
        balanceWei: [10, 10],
      })

      const args = createPreviousThreadState({
        balanceToken: [10, 0],
        balanceWei: [10, 0],
        receiver: prev.user,
      })

      const curr = sg.openThread(prev, [], args)

      assert.deepEqual(curr, createHigherNoncedChannelState(prev, {
        balanceToken: [0, 10],
        balanceWei: [0, 10],
        threadCount: 1,
        threadRoot: utils.generateThreadRootHash([convertThreadState('str', args)]),
      }))
    })
  })

  describe('closeThread', () => {
    it('should create a close thread update with user as sender', async () => {
      const prev = createPreviousChannelState({
        balanceToken: [10, 0],
        balanceWei: [10, 0],
      })

      const initialThread = createPreviousThreadState({
        balanceToken: [10, 0],
        balanceWei: [10, 0],
        sender: prev.user,
      })

      const currThread = createHigherNoncedThreadState(initialThread, {
        balanceToken: [9, 1],
        balanceWei: [9, 1],
      })

      const curr = sg.closeThread(prev, [convertThreadState('str', initialThread)], currThread)

      assert.deepEqual(curr, createHigherNoncedChannelState(prev, {
        balanceToken: [11, 9],
        balanceWei: [11, 9],
      }))
    })

    it('should create a close thread update with user as receiver', async () => {
      const prev = createPreviousChannelState({
        balanceToken: [0, 10],
        balanceWei: [0, 10],
      })

      const initialThread = createPreviousThreadState({
        balanceToken: [10, 0],
        balanceWei: [10, 0],
        receiver: prev.user,
      })

      const currThread = createHigherNoncedThreadState(initialThread, {
        balanceToken: [9, 1],
        balanceWei: [9, 1],
      })

      const curr = sg.closeThread(prev, [convertThreadState('str', initialThread)], currThread)

      assert.deepEqual(curr, createHigherNoncedChannelState(prev, {
        balanceToken: [9, 11],
        balanceWei: [9, 11],
      }))
    })
  })

  describe('thread payment', () => {
    it('should create a thread payment', async () => {
      const prev = createPreviousThreadState({
        balanceToken: [10, 0],
        balanceWei: [10, 0],
      })

      const payment = {
        amountToken: '10',
        amountWei: '10',
      }

      const curr = sg.threadPayment(prev, convertThreadPayment('bn', payment))

      const check = createHigherNoncedThreadState(prev, {
        balanceToken: [0, 10],
        balanceWei: [0, 10],
      })

      assert.deepEqual(curr, convertThreadState('str-unsigned', check))
    })
  })

  describe('confirmPending', () => {
    it('should confirm a pending deposit', async () => {
      const prev = createPreviousChannelState({
        pendingDepositToken: [8, 4],
        pendingDepositWei: [1, 6],
        recipient: t.mkHash('0x222'),
      })

      // For the purposes of these tests, ensure that the recipient is not the
      // same as the user so we can verify that `confirmPending` will change it
      // back to the user.
      assert.notEqual(prev.recipient, prev.user)

      const curr = sg.confirmPending(prev)

      assert.deepEqual(curr, createHigherNoncedChannelState(prev, {
        balanceToken: [8, 4],
        balanceWei: [1, 6],
        recipient: prev.user,
      }))
    })

    it('should confirm a pending withdrawal', async () => {
      const prev = createPreviousChannelState({
        pendingWithdrawalToken: [8, 4],
        pendingWithdrawalWei: [1, 6],
      })
      const curr = sg.confirmPending(prev)
      assert.deepEqual(curr, createHigherNoncedChannelState(prev, {
        recipient: prev.user,
      }))
    })

    const prefix = 'should confirm a pending withdrawal with a hub deposit into user channel '

    it(`${prefix} equal to withdrawal wei`, async () => {
      const prev = createPreviousChannelState({
        pendingDepositWei: [0, 7],
        pendingWithdrawalToken: [7, 0],
        pendingWithdrawalWei: [0, 7],
      })
      const curr = sg.confirmPending(prev)
      assert.deepEqual(curr, createHigherNoncedChannelState(prev, {
        recipient: prev.user,
      }))
    })

    it(`${prefix} equal to withdrawal token`, async () => {
      const prev = createPreviousChannelState({
        pendingDepositToken: [0, 7],
        pendingWithdrawalToken: [0, 7],
        pendingWithdrawalWei: [7, 0],
      })
      const curr = sg.confirmPending(prev)
      assert.deepEqual(curr, createHigherNoncedChannelState(prev, {
        recipient: prev.user,
      }))
    })

    it(`${prefix} less than withdrawal wei`, async () => {
      const prev = createPreviousChannelState({
        pendingDepositWei: [0, 10],
        pendingWithdrawalToken: [60, 0],
        pendingWithdrawalWei: [0, 15],
      })
      const curr = sg.confirmPending(prev)
      assert.deepEqual(curr, createHigherNoncedChannelState(prev, {
        recipient: prev.user,
      }))
    })

    it(`${prefix} less than withdrawal token`, async () => {
      const prev = createPreviousChannelState({
        pendingDepositToken: [0, 3],
        pendingWithdrawalToken: [0, 15],
        pendingWithdrawalWei: [3, 0],
      })
      const curr = sg.confirmPending(prev)
      assert.deepEqual(curr, createHigherNoncedChannelState(prev, {
        recipient: prev.user,
      }))
    })

    it(`${prefix} greater than withdrawal wei`, async () => {
      const prev = createPreviousChannelState({
        pendingDepositWei: [0, 12],
        pendingWithdrawalWei: [10, 7],
      })
      const curr = sg.confirmPending(prev)
      assert.deepEqual(curr, createHigherNoncedChannelState(prev, {
        balanceWei: [0, 5],
        recipient: prev.user,
      }))
    })

    it(`${prefix} greater than withdrawal token`, async () => {
      const prev = createPreviousChannelState({
        pendingDepositToken: [0, 12],
        pendingWithdrawalToken: [10, 7],
      })
      const curr = sg.confirmPending(prev)
      assert.deepEqual(curr, createHigherNoncedChannelState(prev, {
        balanceToken: [0, 5],
        recipient: prev.user,
      }))
    })
  })
})<|MERGE_RESOLUTION|>--- conflicted
+++ resolved
@@ -1,11 +1,6 @@
 import { toBN } from './lib'
 import { calculateExchange, StateGenerator } from './StateGenerator'
-<<<<<<< HEAD
 import * as t from './testing'
-=======
-import { getChannelState, getDepositArgs, getWithdrawalArgs } from './testing'
-import * as t from './testing/index'
->>>>>>> d46267e8
 import {
   addSigToChannelState,
   ChannelState,
@@ -380,15 +375,9 @@
       const args2Str = (args: any): string =>
         Object.entries(args).map((x: any) => `${x[0]}: ${x[1]}`).join(', ')
 
-<<<<<<< HEAD
-      it(`${tc.name}:${args2Str(tc.args)}`, () => {
+      it(`${tc.name}: ${args2Str(tc.args)}`, () => {
         const prev = convertChannelState('bn', t.getChannelState('empty', tc.prev))
         const args = convertWithdrawal('bn', t.getWithdrawalArgs('empty', tc.args, {
-=======
-      it(`${tc.name}: ${args2Str(tc.args)}`, () => {
-        const prev = convertChannelState('bn', getChannelState('empty', tc.prev))
-        const args = convertWithdrawal('bn', getWithdrawalArgs('empty', tc.args, {
->>>>>>> d46267e8
           exchangeRate: exchangeRate.toString(),
         }))
         const s = convertChannelState('str-unsigned', sg.proposePendingWithdrawal(prev, args))
@@ -531,14 +520,14 @@
       // generate the previous state from the expected balances
       const { args, isWithdrawal, chan } = tc
 
-      const expected = getChannelState('empty', {
+      const expected = t.getChannelState('empty', {
         txCount: [3, 2],
         ...chan,
       } as any)
 
       const ar = isWithdrawal
-        ? getWithdrawalArgs('empty', { ...args, exchangeRate: '5' } as any)
-        : getDepositArgs('empty', args as any)
+        ? t.getWithdrawalArgs('empty', { ...args, exchangeRate: '5' } as any)
+        : t.getDepositArgs('empty', args as any)
 
       const prev = isWithdrawal
         ? sg.proposePendingWithdrawal(
@@ -571,7 +560,7 @@
         balanceWei: [0, 10],
       })
       // hub deposit
-      const depositArgs = getDepositArgs('empty', {
+      const depositArgs = t.getDepositArgs('empty', {
         depositToken: [5, 0],
         depositWei: [0, 0],
         timeout: 0,
@@ -621,7 +610,7 @@
         balanceWei: [0, 10],
       })
       // hub wd
-      const wdArgs = getWithdrawalArgs('empty', {
+      const wdArgs = t.getWithdrawalArgs('empty', {
         targetWeiUser: 10,
         timeout: 0,
       })
